from more_itertools import only

from adam.language_specific.english.english_language_generator import (
    SimpleRuleBasedEnglishLanguageGenerator,
)
from adam.language_specific.english.english_phase_1_lexicon import (
    GAILA_PHASE_1_ENGLISH_LEXICON,
)
from adam.ontology import IN_REGION
from adam.ontology.during import DuringAction
from adam.ontology.phase1_ontology import (
    AGENT,
    BALL,
    GAILA_PHASE_1_ONTOLOGY,
    MOM,
    PUSH,
    TABLE,
    THEME,
    BOX,
    WATER,
    COOKIE,
    DAD,
    PUT,
    GOAL,
<<<<<<< HEAD
    GROUND,
=======
    IS_SPEAKER,
    GREEN,
    IS_ADDRESSEE,
    BIRD,
    FLY,
    ROLL,
)
from adam.ontology.phase1_spatial_relations import (
    INTERIOR,
    EXTERIOR_BUT_IN_CONTACT,
    Direction,
    DISTAL,
    GRAVITATIONAL_AXIS,
    Region,
>>>>>>> 19a1c3c1
)
from adam.random_utils import FixedIndexChooser
from adam.relation import Relation
from adam.situation import SituationAction, SituationObject
from adam.situation.high_level_semantics_situation import HighLevelSemanticsSituation
from sample_situations import make_bird_flies_over_a_house
from tests.situation.situation_test import make_mom_put_ball_on_table

_SIMPLE_GENERATOR = SimpleRuleBasedEnglishLanguageGenerator(
    ontology_lexicon=GAILA_PHASE_1_ENGLISH_LEXICON
)


def test_common_noun():
    situation = HighLevelSemanticsSituation(
        ontology=GAILA_PHASE_1_ONTOLOGY, objects=[SituationObject(BALL)]
    )
    assert only(
        _SIMPLE_GENERATOR.generate_language(situation, FixedIndexChooser(0))
    ).as_token_sequence() == ("a", "ball")


def test_mass_noun():
    situation = HighLevelSemanticsSituation(
        ontology=GAILA_PHASE_1_ONTOLOGY, objects=[SituationObject(WATER)]
    )
    assert only(
        _SIMPLE_GENERATOR.generate_language(situation, FixedIndexChooser(0))
    ).as_token_sequence() == ("water",)


def test_proper_noun():
    situation = HighLevelSemanticsSituation(
        ontology=GAILA_PHASE_1_ONTOLOGY, objects=[SituationObject(MOM)]
    )
    assert only(
        _SIMPLE_GENERATOR.generate_language(situation, FixedIndexChooser(0))
    ).as_token_sequence() == ("Mom",)


def test_one_object():
    box = SituationObject(BOX)
    situation = HighLevelSemanticsSituation(
        ontology=GAILA_PHASE_1_ONTOLOGY, objects=[box]
    )
    assert only(
        _SIMPLE_GENERATOR.generate_language(situation, FixedIndexChooser(0))
    ).as_token_sequence() == ("a", "box")


def test_two_objects():
    box_1 = SituationObject(BOX, debug_handle="box_0")
    box_2 = SituationObject(BOX, debug_handle="box_1")
    situation = HighLevelSemanticsSituation(
        ontology=GAILA_PHASE_1_ONTOLOGY, objects=[box_1, box_2]
    )
    assert only(
        _SIMPLE_GENERATOR.generate_language(situation, FixedIndexChooser(0))
    ).as_token_sequence() == ("two", "boxes")


def test_many_objects():
    ball_1 = SituationObject(BALL, debug_handle="ball_0")
    ball_2 = SituationObject(BALL, debug_handle="ball_1")
    ball_3 = SituationObject(BALL, debug_handle="ball_2")
    situation = HighLevelSemanticsSituation(
        ontology=GAILA_PHASE_1_ONTOLOGY, objects=[ball_1, ball_2, ball_3]
    )
    assert only(
        _SIMPLE_GENERATOR.generate_language(situation, FixedIndexChooser(0))
    ).as_token_sequence() == ("many", "balls")


def test_simple_verb():
    mom = SituationObject(MOM)
    table = SituationObject(TABLE)
    situation = HighLevelSemanticsSituation(
        ontology=GAILA_PHASE_1_ONTOLOGY,
        objects=[mom, table],
        actions=[
            SituationAction(
                action_type=PUSH, argument_roles_to_fillers=[(AGENT, mom), (THEME, table)]
            )
        ],
    )
    # TODO: address morphology to capture verb conjugation here
    assert only(
        _SIMPLE_GENERATOR.generate_language(situation, FixedIndexChooser(0))
    ).as_token_sequence() == ("Mom", "pushes", "a", "table")


def test_mom_put_a_ball_on_a_table():
    situation = make_mom_put_ball_on_table()
    assert only(
        _SIMPLE_GENERATOR.generate_language(situation, FixedIndexChooser(0))
    ).as_token_sequence() == ("Mom", "puts", "a", "ball", "on", "a", "table")


def test_mom_put_a_ball_on_a_table_using_i():
    mom = SituationObject(ontology_node=MOM, properties=[IS_SPEAKER])
    ball = SituationObject(ontology_node=BALL)
    table = SituationObject(ontology_node=TABLE)
    situation = HighLevelSemanticsSituation(
        ontology=GAILA_PHASE_1_ONTOLOGY,
        objects=[mom, ball, table],
        relations=[],
        actions=[
            SituationAction(
                PUT,
                (
                    (AGENT, mom),
                    (THEME, ball),
                    (
                        GOAL,
                        Region(
                            reference_object=table,
                            distance=EXTERIOR_BUT_IN_CONTACT,
                            direction=Direction(
                                positive=True, relative_to_axis=GRAVITATIONAL_AXIS
                            ),
                        ),
                    ),
                ),
            )
        ],
    )
    assert only(
        _SIMPLE_GENERATOR.generate_language(situation, FixedIndexChooser(0))
    ).as_token_sequence() == ("I", "put", "a", "ball", "on", "a", "table")


def test_mom_put_a_ball_on_a_table_using_you():
    mom = SituationObject(ontology_node=MOM, properties=[IS_ADDRESSEE])
    ball = SituationObject(ontology_node=BALL)
    table = SituationObject(ontology_node=TABLE)
    situation = HighLevelSemanticsSituation(
        ontology=GAILA_PHASE_1_ONTOLOGY,
        objects=[mom, ball, table],
        relations=[],
        actions=[
            SituationAction(
                PUT,
                (
                    (AGENT, mom),
                    (THEME, ball),
                    (
                        GOAL,
                        Region(
                            reference_object=table,
                            distance=EXTERIOR_BUT_IN_CONTACT,
                            direction=Direction(
                                positive=True, relative_to_axis=GRAVITATIONAL_AXIS
                            ),
                        ),
                    ),
                ),
            )
        ],
    )
    assert only(
        _SIMPLE_GENERATOR.generate_language(situation, FixedIndexChooser(0))
    ).as_token_sequence() == ("you", "put", "a", "ball", "on", "a", "table")


def test_dad_put_a_cookie_in_a_box():
    dad = SituationObject(DAD)
    cookie = SituationObject(COOKIE)
    box = SituationObject(BOX)
    situation = HighLevelSemanticsSituation(
        ontology=GAILA_PHASE_1_ONTOLOGY,
        objects=[dad, cookie, box],
        relations=[],
        actions=[
            SituationAction(
                PUT,
                (
                    (AGENT, dad),
                    (THEME, cookie),
                    (GOAL, Region(reference_object=box, distance=INTERIOR)),
                ),
            )
        ],
    )

    assert only(
        _SIMPLE_GENERATOR.generate_language(situation, FixedIndexChooser(0))
    ).as_token_sequence() == ("Dad", "puts", "a", "cookie", "in", "a", "box")


<<<<<<< HEAD
def test_situation_with_ground():
    dad = SituationObject(DAD)
    cookie = SituationObject(COOKIE)
    box = SituationObject(BOX)
    ground = SituationObject(GROUND)
    situation = HighLevelSemanticsSituation(
        ontology=GAILA_PHASE_1_ONTOLOGY,
        objects=[dad, cookie, box, ground],
=======
def test_dad_put_a_cookie_in_a_box_using_i():
    dad = SituationObject(DAD, properties=[IS_SPEAKER])
    cookie = SituationObject(COOKIE)
    box = SituationObject(BOX)
    situation = HighLevelSemanticsSituation(
        ontology=GAILA_PHASE_1_ONTOLOGY,
        objects=[dad, cookie, box],
>>>>>>> 19a1c3c1
        relations=[],
        actions=[
            SituationAction(
                PUT,
                (
                    (AGENT, dad),
                    (THEME, cookie),
                    (GOAL, Region(reference_object=box, distance=INTERIOR)),
                ),
            )
        ],
    )

    assert only(
        _SIMPLE_GENERATOR.generate_language(situation, FixedIndexChooser(0))
<<<<<<< HEAD
    ).as_token_sequence() == ("Dad", "puts", "a", "cookie", "in", "a", "box")
=======
    ).as_token_sequence() == ("I", "put", "a", "cookie", "in", "a", "box")


def test_dad_put_a_cookie_in_a_box_using_you():
    dad = SituationObject(DAD, properties=[IS_ADDRESSEE])
    cookie = SituationObject(COOKIE)
    box = SituationObject(BOX)
    situation = HighLevelSemanticsSituation(
        ontology=GAILA_PHASE_1_ONTOLOGY,
        objects=[dad, cookie, box],
        relations=[],
        actions=[
            SituationAction(
                PUT,
                (
                    (AGENT, dad),
                    (THEME, cookie),
                    (GOAL, Region(reference_object=box, distance=INTERIOR)),
                ),
            )
        ],
    )

    assert only(
        _SIMPLE_GENERATOR.generate_language(situation, FixedIndexChooser(0))
    ).as_token_sequence() == ("you", "put", "a", "cookie", "in", "a", "box")


def test_green_ball():
    ball = SituationObject(BALL, [GREEN])
    situation = HighLevelSemanticsSituation(
        ontology=GAILA_PHASE_1_ONTOLOGY, objects=[ball], relations=[], actions=[]
    )
    assert only(
        _SIMPLE_GENERATOR.generate_language(situation, FixedIndexChooser(0))
    ).as_token_sequence() == ("a", "green", "ball")


def test_path_modifier():
    situation = make_bird_flies_over_a_house()
    assert only(
        _SIMPLE_GENERATOR.generate_language(situation, FixedIndexChooser(0))
    ).as_token_sequence() == ("a", "bird", "flies", "over", "a", "house")


def test_path_modifier_under():
    bird = SituationObject(BIRD)
    table = SituationObject(TABLE)
    situation = HighLevelSemanticsSituation(
        ontology=GAILA_PHASE_1_ONTOLOGY,
        objects=[bird, table],
        actions=[
            SituationAction(
                FLY,
                argument_roles_to_fillers=[(AGENT, bird)],
                during=DuringAction(
                    at_some_point=[
                        Relation(
                            IN_REGION,
                            bird,
                            Region(
                                reference_object=table,
                                distance=DISTAL,
                                direction=Direction(
                                    positive=False, relative_to_axis=GRAVITATIONAL_AXIS
                                ),
                            ),
                        )
                    ]
                ),
            )
        ],
    )
    assert only(
        _SIMPLE_GENERATOR.generate_language(situation, FixedIndexChooser(0))
    ).as_token_sequence() == ("a", "bird", "flies", "under", "a", "table")


def test_path_modifier_on():
    mom = SituationObject(MOM)
    ball = SituationObject(BALL)
    table = SituationObject(TABLE)
    situation = HighLevelSemanticsSituation(
        ontology=GAILA_PHASE_1_ONTOLOGY,
        objects=[mom, ball, table],
        actions=[
            SituationAction(
                ROLL,
                argument_roles_to_fillers=[(AGENT, mom), (THEME, ball)],
                during=DuringAction(
                    at_some_point=[
                        Relation(
                            IN_REGION,
                            ball,
                            Region(
                                reference_object=table,
                                distance=EXTERIOR_BUT_IN_CONTACT,
                                direction=Direction(
                                    positive=True, relative_to_axis=GRAVITATIONAL_AXIS
                                ),
                            ),
                        )
                    ]
                ),
            )
        ],
    )
    assert only(
        _SIMPLE_GENERATOR.generate_language(situation, FixedIndexChooser(0))
    ).as_token_sequence() == ("Mom", "rolls", "a", "ball", "on", "a", "table")
>>>>>>> 19a1c3c1
<|MERGE_RESOLUTION|>--- conflicted
+++ resolved
@@ -22,9 +22,7 @@
     DAD,
     PUT,
     GOAL,
-<<<<<<< HEAD
     GROUND,
-=======
     IS_SPEAKER,
     GREEN,
     IS_ADDRESSEE,
@@ -39,7 +37,6 @@
     DISTAL,
     GRAVITATIONAL_AXIS,
     Region,
->>>>>>> 19a1c3c1
 )
 from adam.random_utils import FixedIndexChooser
 from adam.relation import Relation
@@ -229,7 +226,6 @@
     ).as_token_sequence() == ("Dad", "puts", "a", "cookie", "in", "a", "box")
 
 
-<<<<<<< HEAD
 def test_situation_with_ground():
     dad = SituationObject(DAD)
     cookie = SituationObject(COOKIE)
@@ -238,7 +234,23 @@
     situation = HighLevelSemanticsSituation(
         ontology=GAILA_PHASE_1_ONTOLOGY,
         objects=[dad, cookie, box, ground],
-=======
+        relations=[],
+        actions=[
+            SituationAction(
+                PUT,
+                (
+                    (AGENT, dad),
+                    (THEME, cookie),
+                    (GOAL, Region(reference_object=box, distance=INTERIOR)),
+                ),
+            )
+        ],
+    )
+
+    assert only(
+        _SIMPLE_GENERATOR.generate_language(situation, FixedIndexChooser(0))
+    ).as_token_sequence() == ("Dad", "puts", "a", "cookie", "in", "a", "box")
+
 def test_dad_put_a_cookie_in_a_box_using_i():
     dad = SituationObject(DAD, properties=[IS_SPEAKER])
     cookie = SituationObject(COOKIE)
@@ -246,7 +258,6 @@
     situation = HighLevelSemanticsSituation(
         ontology=GAILA_PHASE_1_ONTOLOGY,
         objects=[dad, cookie, box],
->>>>>>> 19a1c3c1
         relations=[],
         actions=[
             SituationAction(
@@ -262,9 +273,6 @@
 
     assert only(
         _SIMPLE_GENERATOR.generate_language(situation, FixedIndexChooser(0))
-<<<<<<< HEAD
-    ).as_token_sequence() == ("Dad", "puts", "a", "cookie", "in", "a", "box")
-=======
     ).as_token_sequence() == ("I", "put", "a", "cookie", "in", "a", "box")
 
 
@@ -374,5 +382,4 @@
     )
     assert only(
         _SIMPLE_GENERATOR.generate_language(situation, FixedIndexChooser(0))
-    ).as_token_sequence() == ("Mom", "rolls", "a", "ball", "on", "a", "table")
->>>>>>> 19a1c3c1
+    ).as_token_sequence() == ("Mom", "rolls", "a", "ball", "on", "a", "table")