from adam.curriculum.phase1_curriculum import (
    GAILA_PHASE_1_CURRICULUM,
    _Phase1InstanceGroup,
    _make_fly_curriculum,
    _make_roll_curriculum,
<<<<<<< HEAD
    _make_drink_curriculum,
=======
    _make_jump_curriculum,
>>>>>>> ebab3aae
)


def _test_curriculum(curriculum: _Phase1InstanceGroup) -> None:
    for _ in curriculum.instances():
        # we don't need to do anything
        # the curriculum may be dynamically generated
        # so we just want to test we can instantiate it
        pass


def test_instantiate_curriculum():
    for subcurriculum in GAILA_PHASE_1_CURRICULUM:
        _test_curriculum(subcurriculum)


def test_instantiate_fly_curriculum():
    _test_curriculum(_make_fly_curriculum())


def test_roll_curriculum():
    _test_curriculum(_make_roll_curriculum())


<<<<<<< HEAD
def test_drink_curriculum():
    _test_curriculum(_make_drink_curriculum())
=======
def test_jump_curriculum():
    _test_curriculum(_make_jump_curriculum())
>>>>>>> ebab3aae
<|MERGE_RESOLUTION|>--- conflicted
+++ resolved
@@ -3,11 +3,8 @@
     _Phase1InstanceGroup,
     _make_fly_curriculum,
     _make_roll_curriculum,
-<<<<<<< HEAD
+    _make_jump_curriculum,
     _make_drink_curriculum,
-=======
-    _make_jump_curriculum,
->>>>>>> ebab3aae
 )
 
 
@@ -32,10 +29,9 @@
     _test_curriculum(_make_roll_curriculum())
 
 
-<<<<<<< HEAD
-def test_drink_curriculum():
-    _test_curriculum(_make_drink_curriculum())
-=======
 def test_jump_curriculum():
     _test_curriculum(_make_jump_curriculum())
->>>>>>> ebab3aae
+
+
+def test_drink_curriculum():
+    _test_curriculum(_make_drink_curriculum())