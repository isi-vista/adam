--- conflicted
+++ resolved
@@ -656,12 +656,8 @@
 )
 
 
-<<<<<<< HEAD
 _GROUND_SCHEMA = ObjectStructuralSchema(ontology_node=GROUND)
-=======
-_GROUND_SCHEMA = ObjectStructuralSchema(GROUND)
-_LEARNER_SCHEMA = ObjectStructuralSchema(LEARNER)
->>>>>>> ef71bd12
+_LEARNER_SCHEMA = ObjectStructuralSchema(ontology_node=LEARNER)
 
 # Structural Objects without Sub-Parts which are part of our Phase 1 Vocabulary
 # These may need to evolve to reflect the changes for visualization of phase 1
@@ -730,7 +726,6 @@
 
 _BOX_SCHEMA = _make_box_schema()
 _MILK_SCHEMA = ObjectStructuralSchema(MILK)
-<<<<<<< HEAD
 
 
 def _make_hat_schema() -> ObjectStructuralSchema:
@@ -873,16 +868,9 @@
         ),
     )
 
-=======
-_HAT_SCHEMA = ObjectStructuralSchema(HAT)
-_COOKIE_SCHEMA = ObjectStructuralSchema(COOKIE)
-_CUP_SCHEMA = ObjectStructuralSchema(CUP)
-_BOOK_SCHEMA = ObjectStructuralSchema(BOOK)
-_HAND_SCHEMA = ObjectStructuralSchema(HAND)
-_HEAD_SCHEMA = ObjectStructuralSchema(HEAD)
+
 _DOG_HEAD_SCHEMA = ObjectStructuralSchema(_DOG_HEAD)
 _BIRD_HEAD_SCHEMA = ObjectStructuralSchema(_BIRD_HEAD)
->>>>>>> ef71bd12
 
 # Hierarchical structure of objects
 _TORSO_SCHEMA = _make_torso_schema()
