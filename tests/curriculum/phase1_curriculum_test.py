--- conflicted
+++ resolved
@@ -6,14 +6,11 @@
     _make_jump_curriculum,
     _make_drink_curriculum,
     _make_eat_curriculum,
-<<<<<<< HEAD
-    _make_fall_curriculum)
-=======
+    _make_fall_curriculum,
     _make_transfer_of_possession_curriculum,
     _make_sit_curriculum,
     _make_put_curriculum,
 )
->>>>>>> 1502bf62
 
 
 def _test_curriculum(curriculum: _Phase1InstanceGroup) -> None:
@@ -48,10 +45,10 @@
 def test_eat_curriculum():
     _test_curriculum(_make_eat_curriculum())
 
-<<<<<<< HEAD
+
 def test_fall_curriculum():
     _test_curriculum(_make_fall_curriculum())
-=======
+
 
 def test_transfer_of_possession():
     _test_curriculum(_make_transfer_of_possession_curriculum())
@@ -62,5 +59,4 @@
 
 
 def test_put():
-    _test_curriculum(_make_put_curriculum())
->>>>>>> 1502bf62
+    _test_curriculum(_make_put_curriculum())