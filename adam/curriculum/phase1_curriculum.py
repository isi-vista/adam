"""
Curricula for DARPA GAILA Phase 1
"""
from itertools import chain
from typing import Iterable

from more_itertools import flatten

from adam.curriculum import GeneratedFromSituationsInstanceGroup, InstanceGroup
from adam.language.dependency import LinearizedDependencyTree
from adam.language_specific.english.english_language_generator import (
    GAILA_PHASE_1_LANGUAGE_GENERATOR,
    PREFER_DITRANSITIVE,
    USE_ADVERBIAL_PATH_MODIFIER,
)
from adam.ontology import IN_REGION, THING
from adam.ontology.during import DuringAction
from adam.ontology.ontology import Ontology
from adam.ontology.phase1_ontology import (
    AGENT,
    BIGGER_THAN,
    BIRD,
    CAN_HAVE_THINGS_RESTING_ON_THEM,
    FALL,
    FLY,
    GAILA_PHASE_1_ONTOLOGY,
    GIVE,
    GOAL,
    GROUND,
    HAS,
    HAS_SPACE_UNDER,
    INANIMATE_OBJECT,
    IS_BODY_PART,
    LEARNER,
    LIQUID,
    PERSON,
    PERSON_CAN_HAVE,
    PHASE_1_CURRICULUM_OBJECTS,
    RECOGNIZED_PARTICULAR_PROPERTY,
    THEME,
    TRANSFER_OF_POSSESSION,
<<<<<<< HEAD
    CAN_HAVE_THINGS_RESTING_ON_THEM,
    BIGGER_THAN,
    HOLLOW,
    CAR,
    inside,
    TRUCK,
    HOUSE,
=======
    on,
)
from adam.ontology.phase1_spatial_relations import (
    AWAY_FROM,
    DISTAL,
    GRAVITATIONAL_DOWN,
    GRAVITATIONAL_UP,
    Region,
    SpatialPath,
    TOWARD,
>>>>>>> c60b8496
)
from adam.perception.developmental_primitive_perception import (
    DevelopmentalPrimitivePerceptionFrame,
)
from adam.perception.high_level_semantics_situation_to_developmental_primitive_perception import (
    GAILA_PHASE_1_PERCEPTION_GENERATOR,
)
from adam.random_utils import RandomChooser
from adam.relation import Relation
from adam.situation import Action, SituationObject
from adam.situation.high_level_semantics_situation import HighLevelSemanticsSituation
from adam.situation.templates.phase1_templates import (
    Phase1SituationTemplate,
    action_variable,
    all_possible,
    color_variable,
    object_variable,
    sampled,
)

_CHOOSER = RandomChooser.for_seed(0)

_Phase1InstanceGroup = InstanceGroup[  # pylint:disable=invalid-name
    HighLevelSemanticsSituation,
    LinearizedDependencyTree,
    DevelopmentalPrimitivePerceptionFrame,
]


def _phase1_instances(
    description: str, situations: Iterable[HighLevelSemanticsSituation]
) -> _Phase1InstanceGroup:
    """
    Convenience method for more compactly creating sub-curricula for phase 1.
    """

    return GeneratedFromSituationsInstanceGroup(
        description,
        situations=situations,
        language_generator=GAILA_PHASE_1_LANGUAGE_GENERATOR,
        perception_generator=GAILA_PHASE_1_PERCEPTION_GENERATOR,
        chooser=_CHOOSER,
    )


_ARBITRARY_OBJECT = object_variable("object_0", THING)
_NOT_A_BODY_PART = object_variable(
    "not-body-part_object_0", THING, banned_properties=[IS_BODY_PART]
)

# Show each object once by itself

_LEARNER_OBJECT = object_variable("learner", LEARNER)

SINGLE_OBJECT_TEMPLATE = Phase1SituationTemplate(
    object_variables=[object_variable("object"), _LEARNER_OBJECT]
)

EACH_OBJECT_BY_ITSELF_SUB_CURRICULUM = _phase1_instances(
    "each object by itself",
    situations=all_possible(
        SINGLE_OBJECT_TEMPLATE, chooser=_CHOOSER, ontology=GAILA_PHASE_1_ONTOLOGY
    ),
)

# Show each object in 20 different colors

_COLOR = color_variable("color")
_COLOR_OBJECT = object_variable("object", added_properties=[_COLOR])
_OBJECT_WITH_COLOR_TEMPLATE = Phase1SituationTemplate(
    object_variables=[_COLOR_OBJECT, _LEARNER_OBJECT]
)

OBJECTS_WITH_COLORS_SUB_CURRICULUM = _phase1_instances(
    "objects with colors",
    situations=sampled(
        _OBJECT_WITH_COLOR_TEMPLATE,
        chooser=_CHOOSER,
        ontology=GAILA_PHASE_1_ONTOLOGY,
        max_to_sample=20,
    ),
)


def build_object_multiples_situations(
    ontology: Ontology, *, samples_per_object: int = 3, chooser: RandomChooser
) -> Iterable[HighLevelSemanticsSituation]:
    for object_type in PHASE_1_CURRICULUM_OBJECTS:
        # don't want multiples of named people
        is_recognized_particular = any(
            ontology.is_subtype_of(property_, RECOGNIZED_PARTICULAR_PROPERTY)
            for property_ in ontology.properties_for_node(object_type)
        )
        is_liquid = ontology.has_all_properties(object_type, [LIQUID])
        if not is_recognized_particular and not is_liquid:
            for _ in range(samples_per_object):
                num_objects = chooser.choice(range(2, 4))
                yield HighLevelSemanticsSituation(
                    ontology=GAILA_PHASE_1_ONTOLOGY,
                    objects=[
                        SituationObject(
                            ontology_node=object_type,
                            debug_handle=object_type.handle + f"_{idx}",
                        )
                        for idx in range(num_objects)
                    ],
                )


MULTIPLE_OF_THE_SAME_OBJECT_SUB_CURRICULUM = _phase1_instances(
    "multiples of the same object",
    build_object_multiples_situations(
        GAILA_PHASE_1_ONTOLOGY, samples_per_object=3, chooser=_CHOOSER
    ),
)

_GROUND = object_variable("the ground", GROUND)

_OBJECT_ON_GROUND_TEMPLATE = Phase1SituationTemplate(
    object_variables=[_GROUND, _NOT_A_BODY_PART],
    asserted_always_relations=[on(_NOT_A_BODY_PART, _GROUND)],
)

_OBJECT_ON_GROUND_SUB_CURRICULUM = _phase1_instances(
    "object on ground",
    situations=all_possible(
        _OBJECT_ON_GROUND_TEMPLATE, ontology=GAILA_PHASE_1_ONTOLOGY, chooser=_CHOOSER
    ),
)

_PERSON_0 = object_variable("person", PERSON)
_INANIMATE_OBJECT_0 = object_variable(
    "inanimate-object", INANIMATE_OBJECT, required_properties=[PERSON_CAN_HAVE]
)
PERSON_HAS_OBJECT_TEMPLATE = Phase1SituationTemplate(
    object_variables=[_PERSON_0, _INANIMATE_OBJECT_0, _LEARNER_OBJECT],
    asserted_always_relations=[Relation(HAS, _PERSON_0, _INANIMATE_OBJECT_0)],
)

PERSON_HAS_OBJECT_SUB_CURRICULUM = _phase1_instances(
    "person has object",
    situations=sampled(
        PERSON_HAS_OBJECT_TEMPLATE,
        chooser=_CHOOSER,
        ontology=GAILA_PHASE_1_ONTOLOGY,
        max_to_sample=100,
    ),
)

_VERB_WITH_ONLY_THEME = action_variable(
    "verb_with_only_theme", with_subcategorization_frame=[THEME]
)

_ANY_OBJECT_INTRANSITIVES_TEMPLATE = Phase1SituationTemplate(
    object_variables=[_ARBITRARY_OBJECT],
    actions=[
        Action(
            action_type=_VERB_WITH_ONLY_THEME,
            argument_roles_to_fillers=[(THEME, _ARBITRARY_OBJECT)],
        )
    ],
)

_ANY_OBJECT_INTRANSITIVES_SUBCURRICULUM = _phase1_instances(
    "any object with an intransitive verb",
    all_possible(
        _ANY_OBJECT_INTRANSITIVES_TEMPLATE,
        ontology=GAILA_PHASE_1_ONTOLOGY,
        chooser=_CHOOSER,
    ),
)


def _make_object_falls_template(
    use_adverbvial_path_modifier: bool
) -> Phase1SituationTemplate:
    return Phase1SituationTemplate(
        object_variables=[_ARBITRARY_OBJECT],
        actions=[
            Action(
                action_type=FALL, argument_roles_to_fillers=[(THEME, _ARBITRARY_OBJECT)]
            )
        ],
        syntax_hints=[USE_ADVERBIAL_PATH_MODIFIER]
        if use_adverbvial_path_modifier
        else [],
    )


_OBJECTS_FALLING_SUBCURRICULUM = _phase1_instances(
    "any object falling",
    chain(
        *[
            all_possible(
                _make_object_falls_template(use_adv_mod),
                ontology=GAILA_PHASE_1_ONTOLOGY,
                chooser=_CHOOSER,
            )
            for use_adv_mod in (True, False)
        ]
    ),
)


def _make_transfer_of_possession_curriculum() -> _Phase1InstanceGroup:
    action_variable("transfer-verb", with_properties=[TRANSFER_OF_POSSESSION])
    giver = object_variable("person_0", PERSON)
    recipient = object_variable("person_1", PERSON)
    given_object = object_variable("give_object_0", INANIMATE_OBJECT)

    return _phase1_instances(
        "transfer-of-possession",
        chain(
            *[
                sampled(
                    Phase1SituationTemplate(
                        object_variables=[giver, recipient, given_object],
                        #
                        actions=[
                            Action(
                                GIVE,
                                argument_roles_to_fillers=[
                                    (AGENT, giver),
                                    (GOAL, recipient),
                                    (THEME, given_object),
                                ],
                            )
                        ],
                        syntax_hints=[PREFER_DITRANSITIVE] if prefer_ditransitive else [],
                    ),
                    max_to_sample=100,
                    chooser=_CHOOSER,
                    ontology=GAILA_PHASE_1_ONTOLOGY,
                )
                for prefer_ditransitive in (True, False)
            ]
        ),
    )


def _make_object_on_object_curriculum() -> _Phase1InstanceGroup:
    object_ = object_variable("object_0", INANIMATE_OBJECT)
    object_with_surface = object_variable(
        "object_1",
        INANIMATE_OBJECT,
        required_properties=[CAN_HAVE_THINGS_RESTING_ON_THEM],
    )
    situation_template = Phase1SituationTemplate(
        object_variables=[object_, object_with_surface],
        constraining_relations=[Relation(BIGGER_THAN, object_with_surface, object_)],
        asserted_always_relations=[on(object_, object_with_surface)],
    )

    return _phase1_instances(
        "objects-on-surfaces",
        sampled(
            situation_template,
            max_to_sample=100,
            chooser=_CHOOSER,
            ontology=GAILA_PHASE_1_ONTOLOGY,
        ),
    )


<<<<<<< HEAD
def _make_object_in_other_object_curriculum() -> _Phase1InstanceGroup:
    object_ = object_variable(
        "object_0", INANIMATE_OBJECT, banned_properties=[IS_BODY_PART]
    )
    containing_object = object_variable(
        "object_1",
        INANIMATE_OBJECT,
        required_properties=[HOLLOW],
        banned_properties=[IS_BODY_PART],
    )
    situation_template = Phase1SituationTemplate(
        object_variables=[object_, containing_object],
        constraining_relations=[Relation(BIGGER_THAN, containing_object, object_)],
        asserted_always_relations=[inside(object_, containing_object)],
    )

    return _phase1_instances(
        "objects-in-other-objects",
        sampled(
            situation_template,
            max_to_sample=100,
            chooser=_CHOOSER,
            ontology=GAILA_PHASE_1_ONTOLOGY,
        ),
    )


def _make_people_in_cars_object_curriculum() -> _Phase1InstanceGroup:
    person = object_variable("person_0", PERSON)
    car = object_variable("car_0", CAR)
    situation_template = Phase1SituationTemplate(
        object_variables=[person, car], asserted_always_relations=[inside(person, car)]
    )

    return _phase1_instances(
        "people-in-cars",
        sampled(
            situation_template,
            max_to_sample=100,
            chooser=_CHOOSER,
            ontology=GAILA_PHASE_1_ONTOLOGY,
        ),
    )


def _make_people_in_trucks_object_curriculum() -> _Phase1InstanceGroup:
    person = object_variable("person_0", PERSON)
    truck = object_variable("truck_0", TRUCK)
    situation_template = Phase1SituationTemplate(
        object_variables=[person, truck],
        asserted_always_relations=[inside(person, truck)],
    )
    return _phase1_instances(
        "people-in-trucks",
        sampled(
            situation_template,
            max_to_sample=100,
            chooser=_CHOOSER,
            ontology=GAILA_PHASE_1_ONTOLOGY,
        ),
    )


def _make_person_in_houses_object_curriculum() -> _Phase1InstanceGroup:
    person = object_variable("person_0", PERSON)
    house = object_variable("house_0", HOUSE)
    situation_template = Phase1SituationTemplate(
        object_variables=[person, house],
        asserted_always_relations=[inside(person, house)],
    )

    return _phase1_instances(
        "people-in-houses",
        sampled(
            situation_template,
            max_to_sample=100,
            chooser=_CHOOSER,
            ontology=GAILA_PHASE_1_ONTOLOGY,
=======
def _make_fly_curriculum():
    # fly under something which has an under
    bird = object_variable("bird_0", BIRD)
    object_0 = object_variable("object_0", THING)
    object_with_space_under = object_variable(
        "object_0", THING, required_properties=[HAS_SPACE_UNDER]
    )
    ground = object_variable("ground", GROUND)

    bare_fly = [
        Phase1SituationTemplate(
            object_variables=[bird, ground],
            actions=[
                Action(
                    FLY,
                    argument_roles_to_fillers=[(AGENT, bird)],
                    during=DuringAction(
                        objects_to_paths=[
                            (
                                bird,
                                SpatialPath(
                                    AWAY_FROM if up else TOWARD, reference_object=ground
                                ),
                            )
                        ]
                    ),
                )
            ],
        )
        for up in (True, False)
    ]

    # "a bird flies up"
    # "a bird flies down"
    fly_up_down = [
        Phase1SituationTemplate(
            object_variables=[bird, ground],
            actions=[
                Action(
                    FLY,
                    argument_roles_to_fillers=[(AGENT, bird)],
                    during=DuringAction(
                        objects_to_paths=[
                            (
                                bird,
                                SpatialPath(
                                    AWAY_FROM if up else TOWARD, reference_object=ground
                                ),
                            )
                        ]
                    ),
                )
            ],
            syntax_hints=[USE_ADVERBIAL_PATH_MODIFIER],
        )
        for up in (True, False)
    ]

    # "a bird flies over a house"
    fly_over = Phase1SituationTemplate(
        object_variables=[bird, object_0],
        actions=[
            Action(
                FLY,
                argument_roles_to_fillers=[(AGENT, bird)],
                during=DuringAction(
                    at_some_point=[
                        Relation(
                            IN_REGION,
                            bird,
                            Region(
                                reference_object=object_with_space_under,
                                distance=DISTAL,
                                direction=GRAVITATIONAL_UP,
                            ),
                        )
                    ]
                ),
            )
        ],
    )

    # "a bird flies under a table"
    fly_under = Phase1SituationTemplate(
        object_variables=[bird, object_with_space_under],
        actions=[
            Action(
                FLY,
                argument_roles_to_fillers=[(AGENT, bird)],
                during=DuringAction(
                    at_some_point=[
                        Relation(
                            IN_REGION,
                            bird,
                            Region(
                                reference_object=object_with_space_under,
                                distance=DISTAL,
                                direction=GRAVITATIONAL_DOWN,
                            ),
                        )
                    ]
                ),
            )
        ],
    )

    return _phase1_instances(
        "flying",
        chain(
            *[
                flatten(
                    all_possible(
                        template, ontology=GAILA_PHASE_1_ONTOLOGY, chooser=_CHOOSER
                    )
                    for template in bare_fly
                ),
                flatten(
                    all_possible(
                        template, ontology=GAILA_PHASE_1_ONTOLOGY, chooser=_CHOOSER
                    )
                    for template in fly_up_down
                ),
                all_possible(
                    fly_under, ontology=GAILA_PHASE_1_ONTOLOGY, chooser=_CHOOSER
                ),
                sampled(
                    fly_over,
                    max_to_sample=25,
                    chooser=_CHOOSER,
                    ontology=GAILA_PHASE_1_ONTOLOGY,
                ),
            ]
>>>>>>> c60b8496
        ),
    )


GAILA_PHASE_1_CURRICULUM = [
    EACH_OBJECT_BY_ITSELF_SUB_CURRICULUM,
    OBJECTS_WITH_COLORS_SUB_CURRICULUM,
    MULTIPLE_OF_THE_SAME_OBJECT_SUB_CURRICULUM,
    _OBJECT_ON_GROUND_SUB_CURRICULUM,
    #    PERSON_HAS_OBJECT_SUB_CURRICULUM,
    _ANY_OBJECT_INTRANSITIVES_SUBCURRICULUM,
    _OBJECTS_FALLING_SUBCURRICULUM,
    _make_transfer_of_possession_curriculum(),
    _make_object_on_object_curriculum(),
<<<<<<< HEAD
    _make_object_in_other_object_curriculum(),
    _make_people_in_cars_object_curriculum(),
    _make_people_in_trucks_object_curriculum(),
    _make_person_in_houses_object_curriculum(),
=======
    _make_fly_curriculum(),
>>>>>>> c60b8496
]
"""
One particular instantiation of the curriculum for GAILA Phase 1.
"""<|MERGE_RESOLUTION|>--- conflicted
+++ resolved
@@ -39,7 +39,6 @@
     RECOGNIZED_PARTICULAR_PROPERTY,
     THEME,
     TRANSFER_OF_POSSESSION,
-<<<<<<< HEAD
     CAN_HAVE_THINGS_RESTING_ON_THEM,
     BIGGER_THAN,
     HOLLOW,
@@ -47,7 +46,6 @@
     inside,
     TRUCK,
     HOUSE,
-=======
     on,
 )
 from adam.ontology.phase1_spatial_relations import (
@@ -58,7 +56,6 @@
     Region,
     SpatialPath,
     TOWARD,
->>>>>>> c60b8496
 )
 from adam.perception.developmental_primitive_perception import (
     DevelopmentalPrimitivePerceptionFrame,
@@ -323,7 +320,6 @@
     )
 
 
-<<<<<<< HEAD
 def _make_object_in_other_object_curriculum() -> _Phase1InstanceGroup:
     object_ = object_variable(
         "object_0", INANIMATE_OBJECT, banned_properties=[IS_BODY_PART]
@@ -402,7 +398,10 @@
             max_to_sample=100,
             chooser=_CHOOSER,
             ontology=GAILA_PHASE_1_ONTOLOGY,
-=======
+        ),
+    )
+
+
 def _make_fly_curriculum():
     # fly under something which has an under
     bird = object_variable("bird_0", BIRD)
@@ -535,7 +534,6 @@
                     ontology=GAILA_PHASE_1_ONTOLOGY,
                 ),
             ]
->>>>>>> c60b8496
         ),
     )
 
@@ -550,14 +548,11 @@
     _OBJECTS_FALLING_SUBCURRICULUM,
     _make_transfer_of_possession_curriculum(),
     _make_object_on_object_curriculum(),
-<<<<<<< HEAD
     _make_object_in_other_object_curriculum(),
     _make_people_in_cars_object_curriculum(),
     _make_people_in_trucks_object_curriculum(),
     _make_person_in_houses_object_curriculum(),
-=======
     _make_fly_curriculum(),
->>>>>>> c60b8496
 ]
 """
 One particular instantiation of the curriculum for GAILA Phase 1.
