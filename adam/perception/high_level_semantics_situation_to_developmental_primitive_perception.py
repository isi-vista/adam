--- conflicted
+++ resolved
@@ -657,24 +657,17 @@
                     f"Support for objects with multiple structural schemata has not "
                     f"yet keep implemented."
                 )
-<<<<<<< HEAD
-=======
-
->>>>>>> 15d60b7b
             colors = immutableset(
                 property_
                 for property_ in self._generator.ontology.properties_for_node(
                     situation_object.ontology_node
                 )
                 if self._generator.ontology.is_subtype_of(property_, COLOR)
-<<<<<<< HEAD
             )
             self._instantiate_object_schema(
                 only(object_schemata),
                 situation_object=situation_object,
                 inherited_colors=colors,
-=======
->>>>>>> 15d60b7b
             )
 
             perceived_object = self._instantiate_object_schema(
