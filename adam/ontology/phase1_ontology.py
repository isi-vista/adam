--- conflicted
+++ resolved
@@ -48,20 +48,19 @@
     TOWARD,
     GRAVITATIONAL_UP,
     GRAVITATIONAL_DOWN,
-<<<<<<< HEAD
-    Geon, OVALISH, SMALL_TO_LARGE_TO_SMALL, CONSTANT, RECTANGULAR, CIRCULAR, LARGE_TO_SMALL,
-    SMALL_TO_LARGE, IRREGULAR)
-=======
     Geon,
     OVALISH,
     SMALL_TO_LARGE_TO_SMALL,
     CONSTANT,
     RECTANGULAR,
+    CIRCULAR,
+    LARGE_TO_SMALL,
+    SMALL_TO_LARGE,
+    IRREGULAR,
+    symmetric,
     directed,
-    symmetric,
     straight_up,
 )
->>>>>>> 99559dd8
 from adam.ontology.structural_schema import ObjectStructuralSchema, SubObject
 from adam.relation import (
     ObjectT,
@@ -611,63 +610,32 @@
 
 # Structural Objects without Sub-Parts which are part of our Phase 1 Vocabulary
 # These may need to evolve to reflect the changes for visualization of phase 1
-_DOOR_SCHEMA = ObjectStructuralSchema(ontology_node=DOOR,
-                                      geon=Geon(
-                                          cross_section=RECTANGULAR,
-                                          cross_section_size=CONSTANT
-                                      ))
-_BALL_SCHEMA = ObjectStructuralSchema(ontology_node=BALL,
-                                      geon=Geon(
-                                          cross_section=CIRCULAR,
-                                          cross_section_size=SMALL_TO_LARGE_TO_SMALL
-                                      ))
+_DOOR_SCHEMA = ObjectStructuralSchema(
+    ontology_node=DOOR, geon=Geon(cross_section=RECTANGULAR, cross_section_size=CONSTANT)
+)
+_BALL_SCHEMA = ObjectStructuralSchema(
+    ontology_node=BALL,
+    geon=Geon(cross_section=CIRCULAR, cross_section_size=SMALL_TO_LARGE_TO_SMALL),
+)
 _WATER_SCHEMA = ObjectStructuralSchema(WATER)
 _JUICE_SCHEMA = ObjectStructuralSchema(JUICE)
-_BOX_SCHEMA = ObjectStructuralSchema(ontology_node=BOX,
-                                     geon=Geon(
-                                         cross_section=RECTANGULAR,
-                                         cross_section_size=CONSTANT
-                                     ))
+_BOX_SCHEMA = ObjectStructuralSchema(
+    ontology_node=BOX, geon=Geon(cross_section=RECTANGULAR, cross_section_size=CONSTANT)
+)
 _MILK_SCHEMA = ObjectStructuralSchema(MILK)
-<<<<<<< HEAD
-_HAT_SCHEMA = ObjectStructuralSchema(ontology_node=HAT,
-                                     geon=Geon(
-                                         cross_section=OVALISH,
-                                         cross_section_size=LARGE_TO_SMALL
-                                     ))
-_COOKIE_SCHEMA = ObjectStructuralSchema(ontology_node=COOKIE,
-                                        geon=Geon(
-                                            cross_section=CIRCULAR,
-                                            cross_section_size=CONSTANT
-                                        ))
-_CUP_SCHEMA = ObjectStructuralSchema(ontology_node=CUP,
-                                     geon=Geon(
-                                         cross_section=CIRCULAR,
-                                         cross_section_size=SMALL_TO_LARGE
-                                     ))
-_BOOK_SCHEMA = ObjectStructuralSchema(ontology_node=BOOK,
-                                      geon=Geon(
-                                          cross_section=RECTANGULAR,
-                                          cross_section_size=CONSTANT
-                                      )
-                                      )
-_HAND_SCHEMA = ObjectStructuralSchema(ontology_node=HAND,
-                                      # we do not currently represent fingers
-                                      geon=Geon(
-                                          cross_section=RECTANGULAR,
-                                          cross_section_size=CONSTANT
-                                      )
-                                      )
-_HEAD_SCHEMA = ObjectStructuralSchema(HEAD,
-                                      geon=Geon(
-                                          cross_section=OVALISH,
-                                          cross_section_size=SMALL_TO_LARGE_TO_SMALL
-                                      ))
-=======
-_HAT_SCHEMA = ObjectStructuralSchema(HAT)
-_COOKIE_SCHEMA = ObjectStructuralSchema(COOKIE)
-_CUP_SCHEMA = ObjectStructuralSchema(CUP)
-_BOOK_SCHEMA = ObjectStructuralSchema(BOOK)
+_HAT_SCHEMA = ObjectStructuralSchema(
+    ontology_node=HAT, geon=Geon(cross_section=OVALISH, cross_section_size=LARGE_TO_SMALL)
+)
+_COOKIE_SCHEMA = ObjectStructuralSchema(
+    ontology_node=COOKIE, geon=Geon(cross_section=CIRCULAR, cross_section_size=CONSTANT)
+)
+_CUP_SCHEMA = ObjectStructuralSchema(
+    ontology_node=CUP,
+    geon=Geon(cross_section=CIRCULAR, cross_section_size=SMALL_TO_LARGE),
+)
+_BOOK_SCHEMA = ObjectStructuralSchema(
+    ontology_node=BOOK, geon=Geon(cross_section=RECTANGULAR, cross_section_size=CONSTANT)
+)
 _HAND_SCHEMA = ObjectStructuralSchema(
     ontology_node=HAND,
     # we do not currently represent fingers
@@ -687,7 +655,6 @@
         orienting_axes=[directed(), symmetric()],
     ),
 )
->>>>>>> 99559dd8
 
 # Hierarchical structure of objects
 _TORSO_SCHEMA = ObjectStructuralSchema(
@@ -701,68 +668,6 @@
 )
 # TODO: we shouldn't share a leg schema between humans and tables
 # https://github.com/isi-vista/adam/issues/265
-<<<<<<< HEAD
-_LEG_SCHEMA = ObjectStructuralSchema(_LEG,
-                                     geon=Geon(
-                                         cross_section=OVALISH,
-                                         cross_section_size=CONSTANT,
-                                     ))
-_CHAIRBACK_SCHEMA = ObjectStructuralSchema(ontology_node=_CHAIR_BACK,
-                                           geon=Geon(
-                                               cross_section=IRREGULAR,
-                                               cross_section_size=CONSTANT
-                                           ))
-_CHAIR_SEAT_SCHEMA = ObjectStructuralSchema(ontology_node=_CHAIR_SEAT,
-                                            geon=Geon(
-                                                cross_section=OVALISH,
-                                                cross_section_size=CONSTANT
-                                            ))
-_TABLETOP_SCHEMA = ObjectStructuralSchema(ontology_node=_TABLETOP,
-                                          geon=Geon(
-                                              cross_section=RECTANGULAR,
-                                              cross_section_size=CONSTANT
-                                          ))
-_TAIL_SCHEMA = ObjectStructuralSchema(ontology_node=_TAIL,
-                                      geon=Geon(
-                                          cross_section=OVALISH,
-                                          cross_section_size=LARGE_TO_SMALL
-                                      ))
-_WING_SCHEMA = ObjectStructuralSchema(ontology_node=_WING,
-                                      geon=Geon(
-                                          cross_section=IRREGULAR,
-                                          cross_section_size=CONSTANT
-                                      ))
-_ARM_SEGMENT_SCHEMA = ObjectStructuralSchema(ontology_node=_ARM_SEGMENT,
-                                             geon=Geon(
-                                                 cross_section=OVALISH,
-                                                 cross_section_size=CONSTANT
-                                             ))
-_ROOF_SCHEMA = ObjectStructuralSchema(ontology_node=_ROOF,
-                                      geon=Geon(
-                                          cross_section=RECTANGULAR,
-                                          cross_section_size=LARGE_TO_SMALL
-                                      ))
-_WALL_SCHEMA = ObjectStructuralSchema(ontology_node=_WALL,
-                                      geon=Geon(
-                                          cross_section=RECTANGULAR,
-                                          cross_section_size=CONSTANT
-                                      ))
-_TIRE_SCHEMA = ObjectStructuralSchema(ontology_node=_TIRE,
-                                      geon=Geon(
-                                          cross_section=CIRCULAR,
-                                          cross_section_size=CONSTANT
-                                      ))
-_FLATBED_SCHEMA = ObjectStructuralSchema(ontology_node=_FLATBED,
-                                         geon=Geon(
-                                             cross_section=RECTANGULAR,
-                                             cross_section_size=CONSTANT
-                                         ))
-_BODY_SCHEMA = ObjectStructuralSchema(ontology_node=_BODY,
-                                      geon=Geon(
-                                          cross_section=IRREGULAR,
-                                          cross_section_size=CONSTANT
-                                      ))
-=======
 _LEG_SCHEMA = ObjectStructuralSchema(
     _LEG,
     geon=Geon(
@@ -772,13 +677,27 @@
         orienting_axes=[symmetric(), symmetric()],
     ),
 )
-_CHAIRBACK_SCHEMA = ObjectStructuralSchema(_CHAIR_BACK)
-_CHAIR_SEAT_SCHEMA = ObjectStructuralSchema(_CHAIR_SEAT)
-_TABLETOP_SCHEMA = ObjectStructuralSchema(_TABLETOP)
-_TAIL_SCHEMA = ObjectStructuralSchema(_TAIL)
-_WING_SCHEMA = ObjectStructuralSchema(_WING)
+_CHAIRBACK_SCHEMA = ObjectStructuralSchema(
+    ontology_node=_CHAIR_BACK,
+    geon=Geon(cross_section=IRREGULAR, cross_section_size=CONSTANT),
+)
+_CHAIR_SEAT_SCHEMA = ObjectStructuralSchema(
+    ontology_node=_CHAIR_SEAT,
+    geon=Geon(cross_section=OVALISH, cross_section_size=CONSTANT),
+)
+_TABLETOP_SCHEMA = ObjectStructuralSchema(
+    ontology_node=_TABLETOP,
+    geon=Geon(cross_section=RECTANGULAR, cross_section_size=CONSTANT),
+)
+_TAIL_SCHEMA = ObjectStructuralSchema(
+    ontology_node=_TAIL,
+    geon=Geon(cross_section=OVALISH, cross_section_size=LARGE_TO_SMALL),
+)
+_WING_SCHEMA = ObjectStructuralSchema(
+    ontology_node=_WING, geon=Geon(cross_section=IRREGULAR, cross_section_size=CONSTANT)
+)
 _ARM_SEGMENT_SCHEMA = ObjectStructuralSchema(
-    _ARM_SEGMENT,
+    ontology_node=_ARM_SEGMENT,
     geon=Geon(
         cross_section=OVALISH,
         cross_section_size=CONSTANT,
@@ -786,12 +705,23 @@
         orienting_axes=[symmetric(), symmetric()],
     ),
 )
-_ROOF_SCHEMA = ObjectStructuralSchema(_ROOF)
-_WALL_SCHEMA = ObjectStructuralSchema(_WALL)
-_TIRE_SCHEMA = ObjectStructuralSchema(_TIRE)
-_FLATBED_SCHEMA = ObjectStructuralSchema(_FLATBED)
-_BODY_SCHEMA = ObjectStructuralSchema(_BODY)
->>>>>>> 99559dd8
+_ROOF_SCHEMA = ObjectStructuralSchema(
+    ontology_node=_ROOF,
+    geon=Geon(cross_section=RECTANGULAR, cross_section_size=LARGE_TO_SMALL),
+)
+_WALL_SCHEMA = ObjectStructuralSchema(
+    ontology_node=_WALL, geon=Geon(cross_section=RECTANGULAR, cross_section_size=CONSTANT)
+)
+_TIRE_SCHEMA = ObjectStructuralSchema(
+    ontology_node=_TIRE, geon=Geon(cross_section=CIRCULAR, cross_section_size=CONSTANT)
+)
+_FLATBED_SCHEMA = ObjectStructuralSchema(
+    ontology_node=_FLATBED,
+    geon=Geon(cross_section=RECTANGULAR, cross_section_size=CONSTANT),
+)
+_BODY_SCHEMA = ObjectStructuralSchema(
+    ontology_node=_BODY, geon=Geon(cross_section=IRREGULAR, cross_section_size=CONSTANT)
+)
 
 # schemata describing the sub-object structural nature of a Human Arm
 _ARM_SCHEMA_HAND = SubObject(_HAND_SCHEMA)
@@ -802,6 +732,7 @@
 
 _ARM_SCHEMA = ObjectStructuralSchema(
     ontology_node=_ARM,
+    geon=Geon(cross_section=OVALISH, cross_section_size=CONSTANT),
     sub_objects=[_ARM_SCHEMA_HAND, _ARM_SCHEMA_LOWER, _ARM_SCHEMA_UPPER],
     sub_object_relations=flatten_relations(
         [contacts([_ARM_SCHEMA_UPPER, _ARM_SCHEMA_HAND], _ARM_SCHEMA_LOWER)]
