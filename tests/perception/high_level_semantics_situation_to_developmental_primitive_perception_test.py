--- conflicted
+++ resolved
@@ -1,4 +1,3 @@
-<<<<<<< HEAD
 import pytest
 from more_itertools import quantify
 
@@ -9,15 +8,7 @@
     IS_SPEAKER,
     PERSON,
     RED,
-=======
-from adam.ontology.phase1_ontology import (
-    BALL,
-    GAILA_PHASE_1_ONTOLOGY,
-    PERSON,
-    RED,
-    JUICE,
     LIQUID,
->>>>>>> 00f42277
 )
 from adam.perception.developmental_primitive_perception import (
     DevelopmentalPrimitivePerceptionFrame,
@@ -112,7 +103,6 @@
     } == {("ball_0", "#f2003c")}
 
 
-<<<<<<< HEAD
 def _some_object_has_binary_property(
     perception_frame: DevelopmentalPrimitivePerceptionFrame, query_property: OntologyNode
 ) -> bool:
@@ -151,7 +141,7 @@
             ),
             chooser=RandomChooser.for_seed(0),
         )
-=======
+
 def test_liquid_perceivable():
     juice_perception = _PERCEPTION_GENERATOR.generate_perception(
         HighLevelSemanticsSituation(
@@ -163,5 +153,4 @@
         isinstance(prop_assertion, HasBinaryProperty)
         and prop_assertion.binary_property == LIQUID
         for prop_assertion in juice_perception.frames[0].property_assertions
-    )
->>>>>>> 00f42277
+    )