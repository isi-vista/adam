--- conflicted
+++ resolved
@@ -650,7 +650,6 @@
                     if (
                         GOAL in action.argument_roles_to_fillers
                         or self.situation.after_action_relations
-<<<<<<< HEAD
                         or (
                             action.during
                             and action.during.objects_to_paths
@@ -663,9 +662,8 @@
                                 for k, v in action.during.objects_to_paths.items()
                             )
                         )
-=======
                         or USE_ADVERBIAL_PATH_MODIFIER in self.situation.syntax_hints
->>>>>>> a6ffbbda
+
                     ) and (
                         PREFER_DITRANSITIVE not in self.situation.syntax_hints
                         or ALLOWS_DITRANSITIVE not in verb_lexical_entry.properties
@@ -700,18 +698,12 @@
 
             # the number of this object that is in the scene
             # https://github.com/isi-vista/adam/issues/802 -- currently for Chinese we only count salient objects
-<<<<<<< HEAD
+
             if _object.ontology_node not in self.object_counts:
                 return
             else:
                 count = self.object_counts[_object.ontology_node]
-=======
-            try:
-                count = self.object_counts[_object.ontology_node]
-            # if this object isn't salient, then we don't want to add it to our language so we just return
-            except KeyError:
-                return
->>>>>>> a6ffbbda
+
 
             # make sure there is a corresponding ontology node
             if not _object.ontology_node:
