--- conflicted
+++ resolved
@@ -13,13 +13,8 @@
 - Relations, Modifiers, Function Words: basic color terms (red, blue, green, white, black…), one,
   two, I, me, my, you, your, to, in, on, [beside, behind, in front of, over, under], up, down
 """
-<<<<<<< HEAD
+
 from more_itertools import flatten
-=======
-from typing import Tuple
-
-from immutablecollections import immutablesetmultidict
->>>>>>> a64954bf
 from networkx import DiGraph
 
 from adam.ontology import (
@@ -184,25 +179,7 @@
 """
 subtype(SUPPORTS, SPATIAL_RELATION)
 
-<<<<<<< HEAD
 supports = make_dsl_relation(SUPPORTS)  # pylint:disable=invalid-name
-=======
-
-def supports(obj1: SubObject, obj2: SubObject) -> Tuple[SubObjectRelation, ...]:
-    """
-    Convenience method for indicating that one `SubObject` in a `ObjectStructuralSchema`
-    has a `SUPPORTS` relation with another.
-
-    For us with `SubObjectRelation`.
-
-    Args:
-        *obj1*: The `SubObject` which supports obj2
-        *obj2*: The `SubObject` being supported
-    Returns:
-        Tuple[`SubObjectRelation`,...] see `SubObjectRelation` for more information
-    """
-    return (SubObjectRelation(SUPPORTS, obj1, obj2),)
->>>>>>> a64954bf
 
 
 CONTACTS = OntologyNode("contacts")
@@ -212,28 +189,7 @@
 subtype(CONTACTS, SPATIAL_RELATION)
 
 
-<<<<<<< HEAD
 contacts = make_symetric_dsl_relation(CONTACTS)  # pylint:disable=invalid-name
-=======
-def contacts(obj1: SubObject, obj2: SubObject) -> Tuple[SubObjectRelation, ...]:
-    """
-    Convenience methord for indicating that one `SubObject` in a `ObjectStructuralSchema`
-    has a `CONTACTS` relation with another.
-
-    For us with `SubObjectRelation`.
-
-    Args:
-        *obj1*: The `SubObject` which has a reciprocal contacts relationship with
-        *obj2*: The `SubObject` which contacts obj1
-
-    Returns:
-        Tuple[`SubObjectRelation`,...] see `SubObjectRelation` for more information
-    """
-    return (
-        SubObjectRelation(CONTACTS, obj1, obj2),
-        SubObjectRelation(CONTACTS, obj2, obj1),
-    )
->>>>>>> a64954bf
 
 
 ABOVE = OntologyNode("above")
@@ -250,31 +206,9 @@
 """
 subtype(BELOW, SPATIAL_RELATION)
 
-
-<<<<<<< HEAD
 above = make_opposite_dsl_relation(  # pylint:disable=invalid-name
     ABOVE, opposite_type=BELOW
 )
-=======
-def above(obj1: SubObject, obj2: SubObject) -> Tuple[SubObjectRelation, ...]:
-    """
-    Convenience methord for indicating that one `SubObject` in a `ObjectStructuralSchema`
-    has an `ABOVE` relation with another.
-
-    When one entity is above another, the inverse is also true. This function provides the implicit
-    inverse assertion for hierarchical objects.
-
-    For us with `SubObjectRelation`.
-
-    Args:
-        obj1: The `SubObject` which is above obj2
-        obj2: The `SubObject` which is below obj1
-
-    Returns:
-        Tuple[`SubObjectRelation`,...] see `SubObjectRelation` for more information
-    """
-    return (SubObjectRelation(ABOVE, obj1, obj2), SubObjectRelation(BELOW, obj2, obj1))
->>>>>>> a64954bf
 
 
 # Semantic Roles
@@ -291,7 +225,6 @@
 
 # Hierarchical structure of objects
 
-<<<<<<< HEAD
 HEAD_SCHEMA = HierarchicalObjectSchema(_HEAD)
 TORSO_SCHEMA = HierarchicalObjectSchema(_TORSO)
 ARM_SCHEMA = HierarchicalObjectSchema(_ARM)
@@ -318,25 +251,6 @@
     _PERSON_SCHEMA_HEAD,
 ]
 PERSON_SCHEMA = HierarchicalObjectSchema(
-=======
-_HEAD_SCHEMA = ObjectStructuralSchema(_HEAD)
-_TORSO_SCHEMA = ObjectStructuralSchema(_TORSO)
-_ARM_SCHEMA = ObjectStructuralSchema(_ARM)
-_LEG_SCHEMA = ObjectStructuralSchema(_LEG)
-_CHAIRBACK_SCHEMA = ObjectStructuralSchema(_CHAIR_BACK)
-_CHAIR_SEAT_SCHEMA = ObjectStructuralSchema(_CHAIR_SEAT)
-_TABLETOP_SCHEMA = ObjectStructuralSchema(_TABLETOP)
-
-# schemata describing the hierarchical physical structure of objects
-_PERSON_SCHEMA_HEAD = SubObject(_HEAD_SCHEMA)
-_PERSON_SCHEMA_TORSO = SubObject(_TORSO_SCHEMA)
-_PERSON_SCHEMA_LEFT_ARM = SubObject(_ARM_SCHEMA)
-_PERSON_SCHEMA_RIGHT_ARM = SubObject(_ARM_SCHEMA)
-_PERSON_SCHEMA_LEFT_LEG = SubObject(_LEG_SCHEMA)
-_PERSON_SCHEMA_RIGHT_LEG = SubObject(_LEG_SCHEMA)
-
-_PERSON_SCHEMA = ObjectStructuralSchema(
->>>>>>> a64954bf
     PERSON,
     sub_objects=[
         _PERSON_SCHEMA_HEAD,
@@ -363,7 +277,7 @@
 _CHAIR_SCHEMA_LEG_4 = SubObject(_LEG_SCHEMA)
 _CHAIR_SCHEMA_SEAT = SubObject(_CHAIR_SEAT_SCHEMA)
 
-<<<<<<< HEAD
+
 _CHAIR_LEGS = [
     _CHAIR_SCHEMA_LEG_1,
     _CHAIR_SCHEMA_LEG_2,
@@ -372,9 +286,6 @@
 ]
 
 CHAIR_SCHEMA = HierarchicalObjectSchema(
-=======
-_CHAIR_SCHEMA = ObjectStructuralSchema(
->>>>>>> a64954bf
     CHAIR,
     sub_objects=[
         _CHAIR_SCHMEA_BACK,
@@ -397,7 +308,6 @@
 )
 
 # schemata describing the hierarchical physical structure of objects
-<<<<<<< HEAD
 _TABLE_SCHEMA_LEG_1 = SubObject(LEG_SCHEMA)
 _TABLE_SCHEMA_LEG_2 = SubObject(LEG_SCHEMA)
 _TABLE_SCHEMA_LEG_3 = SubObject(LEG_SCHEMA)
@@ -409,13 +319,6 @@
     _TABLE_SCHEMA_LEG_3,
     _TABLE_SCHEMA_LEG_4,
 ]
-=======
-_TABLE_SCHEMA_LEG_1 = SubObject(_LEG_SCHEMA)
-_TABLE_SCHEMA_LEG_2 = SubObject(_LEG_SCHEMA)
-_TABLE_SCHEMA_LEG_3 = SubObject(_LEG_SCHEMA)
-_TABLE_SCHEMA_LEG_4 = SubObject(_LEG_SCHEMA)
-_TABLE_SCHEMA_TABLETOP = SubObject(_TABLETOP_SCHEMA)
->>>>>>> a64954bf
 
 _TABLE_SCHEMA = ObjectStructuralSchema(
     TABLE,
@@ -437,7 +340,6 @@
 )
 
 # schemata describing the hierarchical physical structure of objects
-<<<<<<< HEAD
 _DOG_SCHEMA_LEG_1 = SubObject(LEG_SCHEMA)
 _DOG_SCHEMA_LEG_2 = SubObject(LEG_SCHEMA)
 _DOG_SCHEMA_LEG_3 = SubObject(LEG_SCHEMA)
@@ -496,16 +398,6 @@
 # Bird designed with a Robin or similar garden bird in mind
 BIRD_SCHEMA = HierarchicalObjectSchema(
     BIRD,
-=======
-_TABLE_SCHEMA_LEG_1 = SubObject(_LEG_SCHEMA)
-_TABLE_SCHEMA_LEG_2 = SubObject(_LEG_SCHEMA)
-_TABLE_SCHEMA_LEG_3 = SubObject(_LEG_SCHEMA)
-_TABLE_SCHEMA_LEG_4 = SubObject(_LEG_SCHEMA)
-_TABLE_SCHEMA_TABLETOP = SubObject(_TABLETOP_SCHEMA)
-
-_TABLE_SCHEMA = ObjectStructuralSchema(
-    TABLE,
->>>>>>> a64954bf
     sub_objects=[
         _BIRD_SCHEMA_HEAD,
         _BIRD_SCHEMA_TORSO,
