--- conflicted
+++ resolved
@@ -9,15 +9,12 @@
     _make_jump_curriculum,
     _make_move_curriculum,
     _make_push_curriculum,
-<<<<<<< HEAD
     _make_put_curriculum,
     _make_roll_curriculum,
     _make_sit_curriculum,
     _make_spin_curriculum,
     _make_take_curriculum,
-=======
     _make_speaker_addressee_curriculum,
->>>>>>> 10212274
     _make_throw_curriculum,
     _make_transfer_of_possession_curriculum,
 )
