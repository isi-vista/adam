import logging
from abc import ABC
from itertools import chain
from pathlib import Path
from random import Random
from typing import AbstractSet, Iterable, List, Optional, Sequence, Union, Tuple
from adam.language_specific.chinese.chinese_phase_1_lexicon import (
    GAILA_PHASE_1_CHINESE_LEXICON,
)
from adam.language import LinguisticDescription
from adam.learner import (
    LearningExample,
    get_largest_matching_pattern,
    graph_without_learner,
)
from adam.learner.alignments import (
    LanguagePerceptionSemanticAlignment,
    PerceptionSemanticAlignment,
)
from adam.learner.language_mode import LanguageMode
from adam.learner.learner_utils import assert_static_situation
from adam.learner.object_recognizer import (
    ObjectRecognizer,
    PerceptionGraphFromObjectRecognizer,
    extract_candidate_objects,
    replace_match_root_with_object_semantic_node,
    replace_match_with_object_graph_node,
)
from adam.learner.perception_graph_template import PerceptionGraphTemplate
from adam.learner.pursuit import (
    AbstractPursuitLearner,
    HypothesisLogger,
    AbstractPursuitLearnerNew,
)
from adam.learner.subset import (
    AbstractTemplateSubsetLearner,
    AbstractTemplateSubsetLearnerNew,
)
from adam.learner.surface_templates import (
    SurfaceTemplate,
    SurfaceTemplateBoundToSemanticNodes,
)
from adam.learner.template_learner import (
    AbstractTemplateLearner,
    AbstractTemplateLearnerNew,
    TemplateLearner,
)
from adam.ontology.phase1_ontology import GAILA_PHASE_1_ONTOLOGY
from adam.ontology.phase1_spatial_relations import Region
from adam.perception import ObjectPerception, PerceptualRepresentation, MatchMode
from adam.perception.deprecated import LanguageAlignedPerception
from adam.perception.developmental_primitive_perception import (
    DevelopmentalPrimitivePerceptionFrame,
    RgbColorPerception,
)
from adam.perception.perception_graph import (
    PerceptionGraph,
    PerceptionGraphPattern,
    PerceptionGraphPatternMatch,
)
from adam.semantics import (
    Concept,
    ObjectConcept,
    GROUND_OBJECT_CONCEPT,
    SemanticNode,
    ObjectSemanticNode,
    FunctionalObjectConcept,
)
from adam.utils import networkx_utils
from attr import attrib, attrs, evolve
from attr.validators import instance_of, optional
from immutablecollections import (
    ImmutableSet,
    ImmutableSetMultiDict,
    immutabledict,
    immutableset,
    immutablesetmultidict,
)

from adam.utils.networkx_utils import subgraph
from vistautils.parameters import Parameters


class AbstractObjectTemplateLearnerNew(AbstractTemplateLearnerNew):
    # pylint:disable=abstract-method
    def _can_learn_from(
        self, language_perception_semantic_alignment: LanguagePerceptionSemanticAlignment
    ) -> bool:
        # We can try to learn objects from anything, as long as the scene isn't already
        # completely understood.
        return (
            not language_perception_semantic_alignment.language_concept_alignment.is_entirely_aligned
        )

    def _preprocess_scene(
        self, perception_semantic_alignment: PerceptionSemanticAlignment
    ) -> PerceptionSemanticAlignment:
        # Avoid accidentally identifying a word with the learner itself.
        return perception_semantic_alignment.copy_with_updated_graph_and_added_nodes(
            new_graph=graph_without_learner(
                perception_semantic_alignment.perception_graph
            ),
            new_nodes=[],
        )

    def _candidate_templates(
        self, language_perception_semantic_alignment: LanguagePerceptionSemanticAlignment
    ) -> AbstractSet[SurfaceTemplateBoundToSemanticNodes]:
        # We can only learn single words for objects at the moment.
        # See https://github.com/isi-vista/adam/issues/793 .

        # Attempt to align every unaligned token to some object in the scene.
        language_alignment = (
            language_perception_semantic_alignment.language_concept_alignment
        )
        return immutableset(
            SurfaceTemplateBoundToSemanticNodes(
                SurfaceTemplate.for_object_name(token, language_mode=self._language_mode),
                slot_to_semantic_node={},
            )
            for (tok_idx, token) in enumerate(
                language_alignment.language.as_token_sequence()
            )
            if not language_alignment.token_index_is_aligned(tok_idx)
            # ignore determiners
            and token not in ["a", "the"]
        )

    def _enrich_post_process(
        self,
        perception_graph_after_matching: PerceptionGraph,
        immutable_new_nodes: AbstractSet[SemanticNode],
    ) -> Tuple[PerceptionGraph, AbstractSet[SemanticNode]]:
        object_root_nodes = immutableset(  # pylint:disable=protected-access
            node
            for node in perception_graph_after_matching._graph.nodes  # pylint:disable=protected-access
            if isinstance(node, ObjectPerception)
        )
        new_nodes = []
        perception_graph_after_processing = perception_graph_after_matching
        for object_root_node in object_root_nodes:
<<<<<<< HEAD
            fake_subgraph = subgraph(
=======
            fake_subgraph = subgraph(  # pylint:disable=protected-access
>>>>>>> d39bec53
                perception_graph_after_matching._graph,  # pylint:disable=protected-access
                [object_root_node],
            )
            fake_perception_graph = PerceptionGraph(
                graph=fake_subgraph, dynamic=perception_graph_after_matching.dynamic
            )
            fake_pattern_graph = PerceptionGraphPattern.from_graph(fake_perception_graph)
            fake_object_semantic_node = ObjectSemanticNode(
                concept=FunctionalObjectConcept("unknown_object")
            )
            perception_graph_after_processing = replace_match_root_with_object_semantic_node(
                object_semantic_node=fake_object_semantic_node,
                current_perception=perception_graph_after_processing,
                pattern_match=PerceptionGraphPatternMatch(
                    matched_pattern=fake_pattern_graph.perception_graph_pattern,
                    graph_matched_against=perception_graph_after_matching,
                    matched_sub_graph=fake_perception_graph,
                    pattern_node_to_matched_graph_node=fake_pattern_graph.perception_graph_node_to_pattern_node,
                ),
            )
            new_nodes.append(fake_object_semantic_node)

        return (
            perception_graph_after_processing,
            immutableset(chain(immutable_new_nodes, new_nodes)),
        )


class AbstractObjectTemplateLearner(AbstractTemplateLearner, ABC):
    def _assert_valid_input(
        self,
        to_check: Union[
            LearningExample[DevelopmentalPrimitivePerceptionFrame, LinguisticDescription],
            PerceptualRepresentation[DevelopmentalPrimitivePerceptionFrame],
        ],
    ) -> None:
        assert_static_situation(to_check)

    def _extract_perception_graph(
        self, perception: PerceptualRepresentation[DevelopmentalPrimitivePerceptionFrame]
    ) -> PerceptionGraph:
        return PerceptionGraph.from_frame(perception.frames[0])

    def _preprocess_scene_for_learning(
        self, language_concept_alignment: LanguageAlignedPerception
    ) -> LanguageAlignedPerception:
        return evolve(
            language_concept_alignment,
            perception_graph=self._common_preprocessing(
                language_concept_alignment.perception_graph
            ),
        )

    def _preprocess_scene_for_description(
        self, perception_graph: PerceptionGraph
    ) -> PerceptionGraphFromObjectRecognizer:
        return PerceptionGraphFromObjectRecognizer(
            self._common_preprocessing(perception_graph),
            description_to_matched_object_node=immutabledict(),
        )

    def _common_preprocessing(self, perception_graph: PerceptionGraph) -> PerceptionGraph:
        return graph_without_learner(perception_graph)

    def _extract_surface_template(
        self,
        language_concept_alignment: LanguageAlignedPerception,
        language_mode: LanguageMode = LanguageMode.ENGLISH,
    ) -> SurfaceTemplate:
        return SurfaceTemplate(
            language_concept_alignment.language.as_token_sequence(),
            language_mode=self._language_mode,
        )


@attrs
class ObjectPursuitLearner(AbstractPursuitLearner, AbstractObjectTemplateLearner):
    """
    An implementation of pursuit learner for object recognition
    """

    def _candidate_hypotheses(
        self, language_aligned_perception: LanguageAlignedPerception
    ) -> Sequence[PerceptionGraphTemplate]:
        """
        Given a learning input, returns all possible meaning hypotheses.
        """
        return [
            self._hypothesis_from_perception(object_)
            for object_ in self._candidate_perceptions(
                language_aligned_perception.perception_graph
            )
        ]

    def get_objects_from_perception(
        self, observed_perception_graph: PerceptionGraph
    ) -> List[PerceptionGraph]:
        perception_as_digraph = observed_perception_graph.copy_as_digraph()
        perception_as_graph = perception_as_digraph.to_undirected()

        meanings = []

        # 1) Take all of the obj perc that dont have part of relationships with anything else
        root_object_percetion_nodes = []
        for node in perception_as_graph.nodes:
            if isinstance(node, ObjectPerception) and node.debug_handle != "the ground":
                if not any(
                    [
                        u == node and str(data["label"]) == "partOf"
                        for u, v, data in perception_as_digraph.edges.data()
                    ]
                ):
                    root_object_percetion_nodes.append(node)

        # 2) for each of these, walk along the part of relationships backwards,
        # i.e find all of the subparts of the root object
        for root_object_perception_node in root_object_percetion_nodes:
            # Iteratively get all other object perceptions that connect to a root with a part of
            # relation
            all_object_perception_nodes = [root_object_perception_node]
            frontier = [root_object_perception_node]
            updated = True
            while updated:
                updated = False
                new_frontier = []
                for frontier_node in frontier:
                    for node in perception_as_graph.neighbors(frontier_node):
                        edge_data = perception_as_digraph.get_edge_data(
                            node, frontier_node, default=-1
                        )
                        if edge_data != -1 and str(edge_data["label"]) == "partOf":
                            new_frontier.append(node)

                if new_frontier:
                    all_object_perception_nodes.extend(new_frontier)
                    updated = True
                    frontier = new_frontier

            # Now we have a list of all perceptions that are connected
            # 3) For each of these objects including root object, get axes, properties,
            # and relations and regions which are between these internal object perceptions
            other_nodes = []
            for node in all_object_perception_nodes:
                for neighbor in perception_as_graph.neighbors(node):
                    # Filter out regions that don't have a reference in all object perception nodes
                    # TODO: We currently remove colors to achieve a match - otherwise finding
                    #  patterns fails.
                    if (
                        isinstance(neighbor, Region)
                        and neighbor.reference_object not in all_object_perception_nodes
                        or isinstance(neighbor, RgbColorPerception)
                    ):
                        continue
                    # Append all other none-object nodes to be kept in the subgraph
                    if not isinstance(neighbor, ObjectPerception):
                        other_nodes.append(neighbor)

<<<<<<< HEAD
            updated_subgraph = networkx_utils.subgraph(
                perception_as_digraph, all_object_perception_nodes + other_nodes
            )
            meanings.append(PerceptionGraph(updated_subgraph))
=======
            generated_subgraph = networkx_utils.subgraph(
                perception_as_digraph, all_object_perception_nodes + other_nodes
            )
            meanings.append(PerceptionGraph(generated_subgraph))
>>>>>>> d39bec53
        logging.info(f"Got {len(meanings)} candidate meanings")
        return meanings

    def _hypothesis_from_perception(
        self, perception: PerceptionGraph
    ) -> PerceptionGraphTemplate:
        return PerceptionGraphTemplate(
            graph_pattern=PerceptionGraphPattern.from_graph(
                perception
            ).perception_graph_pattern
        )

    def _candidate_perceptions(self, observed_perception_graph) -> List[PerceptionGraph]:
        return self.get_objects_from_perception(observed_perception_graph)

    def _matches(
        self,
        *,
        hypothesis: PerceptionGraphTemplate,
        observed_perception_graph: PerceptionGraph,
    ) -> bool:
        matcher = hypothesis.graph_pattern.matcher(
            observed_perception_graph, match_mode=MatchMode.OBJECT
        )
        return any(
            matcher.matches(
                use_lookahead_pruning=True, graph_logger=self._hypothesis_logger
            )
        )

    @attrs(frozen=True)
    class ObjectHypothesisPartialMatch(AbstractPursuitLearner.PartialMatch):
        partial_match_hypothesis: Optional[PerceptionGraphTemplate] = attrib(
            validator=optional(instance_of(PerceptionGraphTemplate))
        )
        num_nodes_matched: int = attrib(validator=instance_of(int), kw_only=True)
        num_nodes_in_pattern: int = attrib(validator=instance_of(int), kw_only=True)

        def matched_exactly(self) -> bool:
            return self.num_nodes_matched == self.num_nodes_in_pattern

        def match_score(self) -> float:
            return self.num_nodes_matched / self.num_nodes_in_pattern

    def _find_partial_match(
        self, hypothesis: PerceptionGraphTemplate, graph: PerceptionGraph
    ) -> "ObjectPursuitLearner.ObjectHypothesisPartialMatch":
        pattern = hypothesis.graph_pattern
        hypothesis_pattern_common_subgraph = get_largest_matching_pattern(
            pattern,
            graph,
            debug_callback=self._debug_callback,
            graph_logger=self._hypothesis_logger,
            ontology=self._ontology,
            match_mode=MatchMode.OBJECT,
        )
        self.debug_counter += 1

        leading_hypothesis_num_nodes = len(pattern)
        num_nodes_matched = (
            len(hypothesis_pattern_common_subgraph.copy_as_digraph().nodes)
            if hypothesis_pattern_common_subgraph
            else 0
        )

        return ObjectPursuitLearner.ObjectHypothesisPartialMatch(
            PerceptionGraphTemplate(graph_pattern=hypothesis_pattern_common_subgraph)
            if hypothesis_pattern_common_subgraph
            else None,
            num_nodes_matched=num_nodes_matched,
            num_nodes_in_pattern=leading_hypothesis_num_nodes,
        )

    def _find_identical_hypothesis(
        self,
        new_hypothesis: PerceptionGraphTemplate,
        candidates: Iterable[PerceptionGraphTemplate],
    ) -> Optional[PerceptionGraphTemplate]:
        for candidate in candidates:
            if new_hypothesis.graph_pattern.check_isomorphism(candidate.graph_pattern):
                return candidate
        return None

    def _are_isomorphic(
        self, h: PerceptionGraphTemplate, hypothesis: PerceptionGraphTemplate
    ) -> bool:
        return h.graph_pattern.check_isomorphism(hypothesis.graph_pattern)

    @staticmethod
    def from_parameters(
        params: Parameters, *, graph_logger: Optional[HypothesisLogger] = None
    ) -> "ObjectPursuitLearner":  # type: ignore
        log_word_hypotheses_dir = params.optional_creatable_directory(
            "log_word_hypotheses_dir"
        )
        if log_word_hypotheses_dir:
            logging.info("Hypotheses will be logged to %s", log_word_hypotheses_dir)

        rng = Random()
        rng.seed(params.optional_integer("random_seed", default=0))

        return ObjectPursuitLearner(
            learning_factor=params.floating_point("learning_factor"),
            graph_match_confirmation_threshold=params.floating_point(
                "graph_match_confirmation_threshold"
            ),
            lexicon_entry_threshold=params.floating_point("lexicon_entry_threshold"),
            smoothing_parameter=params.floating_point("smoothing_parameter"),
            hypothesis_logger=graph_logger,
            log_learned_item_hypotheses_to=log_word_hypotheses_dir,
            rng=rng,
            ontology=GAILA_PHASE_1_ONTOLOGY,
            language_mode=params.enum(
                "language_mode", LanguageMode, default=LanguageMode.ENGLISH
            ),
        )

    def log_hypotheses(self, log_output_path: Path) -> None:
        for (surface_template, hypothesis) in self._lexicon.items():
            template_string = surface_template.to_short_string()
            hypothesis.render_to_file(template_string, log_output_path / template_string)


@attrs(slots=True)
class SubsetObjectLearner(AbstractTemplateSubsetLearner, AbstractObjectTemplateLearner):
    """
    An implementation of `LanguageLearner` for subset learning based approach for single object detection.
    """

    def _hypothesis_from_perception(
        self, preprocessed_input: LanguageAlignedPerception
    ) -> PerceptionGraphTemplate:
        new_hypothesis = PerceptionGraphPattern.from_graph(
            preprocessed_input.perception_graph
        ).perception_graph_pattern
        return PerceptionGraphTemplate(
            graph_pattern=new_hypothesis,
            template_variable_to_pattern_node=immutabledict(),
        )

    def _update_hypothesis(
        self,
        previous_pattern_hypothesis: PerceptionGraphTemplate,
        current_pattern_hypothesis: PerceptionGraphTemplate,
    ) -> Optional[PerceptionGraphTemplate]:
        return previous_pattern_hypothesis.intersection(
            current_pattern_hypothesis,
            ontology=self._ontology,
            match_mode=MatchMode.OBJECT,
            allowed_matches=immutablesetmultidict(
                [
                    (node2, node1)
                    for previous_slot, node1 in previous_pattern_hypothesis.template_variable_to_pattern_node.items()
                    for new_slot, node2 in current_pattern_hypothesis.template_variable_to_pattern_node.items()
                    if previous_slot == new_slot
                ]
            ),
        )


@attrs(slots=True)
class SubsetObjectLearnerNew(
    AbstractObjectTemplateLearnerNew, AbstractTemplateSubsetLearnerNew
):
    """
    An implementation of `LanguageLearner` for subset learning based approach for single object detection.
    """

    def _new_concept(self, debug_string: str) -> ObjectConcept:
        return ObjectConcept(debug_string)

    def _hypotheses_from_perception(
        self,
        learning_state: LanguagePerceptionSemanticAlignment,
        bound_surface_template: SurfaceTemplateBoundToSemanticNodes,
    ) -> AbstractSet[PerceptionGraphTemplate]:
        if bound_surface_template.slot_to_semantic_node:
            raise RuntimeError(
                "Object learner should not have slot to semantic node alignments!"
            )

        return immutableset(
            PerceptionGraphTemplate(
                graph_pattern=PerceptionGraphPattern.from_graph(
                    candidate_object
                ).perception_graph_pattern,
                template_variable_to_pattern_node=immutabledict(),
            )
            for candidate_object in extract_candidate_objects(
                learning_state.perception_semantic_alignment.perception_graph,
                sort_by_increasing_size=False,
            )
        )

    # I can't spot the difference in arguments pylint claims?
    def _keep_hypothesis(  # pylint: disable=arguments-differ
        self,
        hypothesis: PerceptionGraphTemplate,
        bound_surface_template: SurfaceTemplateBoundToSemanticNodes,  # pylint:disable=unused-argument
    ) -> bool:
        if len(hypothesis.graph_pattern) < 2:
            # A one node graph is to small to meaningfully describe an object
            return False
        if all(isinstance(node, ObjectPerception) for node in hypothesis.graph_pattern):
            # A hypothesis which consists of just sub-object structure
            # with no other content is insufficiently distinctive.
            return False
        return True

    def _update_hypothesis(
        self,
        previous_pattern_hypothesis: PerceptionGraphTemplate,
        current_pattern_hypothesis: PerceptionGraphTemplate,
    ) -> Optional[PerceptionGraphTemplate]:
        return previous_pattern_hypothesis.intersection(
            current_pattern_hypothesis,
            ontology=self._ontology,
            match_mode=MatchMode.OBJECT,
            allowed_matches=immutablesetmultidict(
                [
                    (node2, node1)
                    for previous_slot, node1 in previous_pattern_hypothesis.template_variable_to_pattern_node.items()
                    for new_slot, node2 in current_pattern_hypothesis.template_variable_to_pattern_node.items()
                    if previous_slot == new_slot
                ]
            ),
        )


@attrs(frozen=True, kw_only=True)
class ObjectRecognizerAsTemplateLearner(TemplateLearner):
    _object_recognizer: ObjectRecognizer = attrib(validator=instance_of(ObjectRecognizer))
    _language_mode: LanguageMode = attrib(
        validator=instance_of(LanguageMode), kw_only=True
    )
    _concepts_to_templates: ImmutableSetMultiDict[Concept, SurfaceTemplate] = attrib(
        init=False
    )

    def learn_from(
        self,
        language_perception_semantic_alignment: LanguagePerceptionSemanticAlignment,
        offset: int = 0,
    ) -> None:
        # The object recognizer doesn't learn anything.
        # It just recognizes predefined object patterns.
        pass

    @staticmethod
    def _enrich_post_process(
        perception_graph_after_matching: PerceptionGraph,
        immutable_new_nodes: AbstractSet[SemanticNode],
    ) -> Tuple[PerceptionGraph, AbstractSet[SemanticNode]]:
        new_nodes = []
        perception_graph_after_processing = perception_graph_after_matching
        for candiate_object_graph in extract_candidate_objects(
            perception_graph_after_matching, sort_by_increasing_size=False
        ):
            fake_pattern_graph = PerceptionGraphPattern.from_graph(candiate_object_graph)
            fake_object_semantic_node = ObjectSemanticNode(
                concept=FunctionalObjectConcept("unknown_object")
            )
            perception_graph_after_processing = replace_match_with_object_graph_node(
                matched_object_node=fake_object_semantic_node,
                current_perception=perception_graph_after_processing,
                pattern_match=PerceptionGraphPatternMatch(
                    matched_pattern=fake_pattern_graph.perception_graph_pattern,
                    graph_matched_against=perception_graph_after_processing,
                    matched_sub_graph=candiate_object_graph,
                    pattern_node_to_matched_graph_node=fake_pattern_graph.perception_graph_node_to_pattern_node,
                ),
            )
            new_nodes.append(fake_object_semantic_node)

        return (
            perception_graph_after_processing,
            immutableset(chain(immutable_new_nodes, new_nodes)),
        )

    def enrich_during_learning(
        self, language_perception_semantic_alignment: LanguagePerceptionSemanticAlignment
    ) -> LanguagePerceptionSemanticAlignment:
        return self._object_recognizer.match_objects_with_language(
            language_perception_semantic_alignment, post_process=self._enrich_post_process
        )

    def enrich_during_description(
        self, perception_semantic_alignment: PerceptionSemanticAlignment
    ) -> PerceptionSemanticAlignment:
        (new_perception_semantic_alignment, _) = self._object_recognizer.match_objects(
            perception_semantic_alignment, post_process=self._enrich_post_process
        )
        return new_perception_semantic_alignment

    def templates_for_concept(self, concept: Concept) -> ImmutableSet[SurfaceTemplate]:
        if self._language_mode == LanguageMode.ENGLISH:
            return self._concepts_to_templates[concept]
        elif self._language_mode == LanguageMode.CHINESE:
            if concept.debug_string == "you":
                return immutableset(
                    [
                        SurfaceTemplate.for_object_name(
                            "ni3", language_mode=self._language_mode
                        )
                    ]
                )
            if concept.debug_string == "me":
                return immutableset(
                    [
                        SurfaceTemplate.for_object_name(
                            "wo3", language_mode=self._language_mode
                        )
                    ]
                )
            mappings = (
                GAILA_PHASE_1_CHINESE_LEXICON._ontology_node_to_word  # pylint:disable=protected-access
            )
            for k, v in mappings.items():
                if k.handle == concept.debug_string:
                    return immutableset(
                        [
                            SurfaceTemplate.for_object_name(
                                v.base_form, language_mode=self._language_mode
                            )
                        ]
                    )
        # FunctionalObjectConcepts mean we have recognized an object but don't have
        # Knowledge of what the lexicalization is. So we just return an empty set
        if isinstance(concept, FunctionalObjectConcept):
            return immutableset()
        raise RuntimeError(f"Invalid concept {concept}")

    def log_hypotheses(self, log_output_path: Path) -> None:
        pass

    @_concepts_to_templates.default
    def _init_concepts_to_templates(
        self
    ) -> ImmutableSetMultiDict[Concept, SurfaceTemplate]:
        # Ground is added explicitly to this list because the code
        # Which matches the ground matches by recognition and not shape
        # See: `ObjectRecognizer.match_objects`
        return immutablesetmultidict(
            (
                concept,
                SurfaceTemplate.for_object_name(name, language_mode=self._language_mode),
            )
            for (concept, name) in (
                list(
                    self._object_recognizer._concepts_to_names.items()  # pylint:disable=protected-access
                )
                + [(GROUND_OBJECT_CONCEPT, "ground")]
            )
        )


@attrs
class PursuitObjectLearnerNew(
    AbstractPursuitLearnerNew, AbstractObjectTemplateLearnerNew
):
    """
    An implementation of pursuit learner for object recognition
    """

    def _new_concept(self, debug_string: str) -> ObjectConcept:
        return ObjectConcept(debug_string)

    def _hypotheses_from_perception(
        self,
        learning_state: LanguagePerceptionSemanticAlignment,
        bound_surface_template: SurfaceTemplateBoundToSemanticNodes,
    ) -> AbstractSet[PerceptionGraphTemplate]:
        if bound_surface_template.slot_to_semantic_node:
            raise RuntimeError(
                "Object learner should not have slot to semantic node alignments!"
            )

        return immutableset(
            PerceptionGraphTemplate(
                graph_pattern=PerceptionGraphPattern.from_graph(
                    candidate_object
                ).perception_graph_pattern,
                template_variable_to_pattern_node=immutabledict(),
            )
            for candidate_object in extract_candidate_objects(
                learning_state.perception_semantic_alignment.perception_graph,
                sort_by_increasing_size=False,
            )
        )

    # I can't spot the difference in arguments pylint claims?
    def _keep_hypothesis(  # pylint: disable=arguments-differ
        self,
        hypothesis: PerceptionGraphTemplate,
        bound_surface_template: SurfaceTemplateBoundToSemanticNodes,  # pylint:disable=unused-argument
    ) -> bool:
        if len(hypothesis.graph_pattern) < 2:
            # A one node graph is to small to meaningfully describe an object
            return False
        if all(isinstance(node, ObjectPerception) for node in hypothesis.graph_pattern):
            # A hypothesis which consists of just sub-object structure
            # with no other content is insufficiently distinctive.
            return False
        return True

    def _find_partial_match(
        self, hypothesis: PerceptionGraphTemplate, graph: PerceptionGraph
    ) -> "ObjectPursuitLearner.ObjectHypothesisPartialMatch":
        pattern = hypothesis.graph_pattern
        hypothesis_pattern_common_subgraph = get_largest_matching_pattern(
            pattern,
            graph,
            debug_callback=self._debug_callback,
            graph_logger=self._hypothesis_logger,
            ontology=self._ontology,
            match_mode=MatchMode.OBJECT,
        )
        self.debug_counter += 1

        leading_hypothesis_num_nodes = len(pattern)
        num_nodes_matched = (
            len(hypothesis_pattern_common_subgraph.copy_as_digraph().nodes)
            if hypothesis_pattern_common_subgraph
            else 0
        )

        return ObjectPursuitLearner.ObjectHypothesisPartialMatch(
            PerceptionGraphTemplate(graph_pattern=hypothesis_pattern_common_subgraph)
            if hypothesis_pattern_common_subgraph
            else None,
            num_nodes_matched=num_nodes_matched,
            num_nodes_in_pattern=leading_hypothesis_num_nodes,
        )

    def _find_identical_hypothesis(
        self,
        new_hypothesis: PerceptionGraphTemplate,
        candidates: Iterable[PerceptionGraphTemplate],
    ) -> Optional[PerceptionGraphTemplate]:
        for candidate in candidates:
            if new_hypothesis.graph_pattern.check_isomorphism(candidate.graph_pattern):
                return candidate
        return None

    # pylint:disable=abstract-method
    def log_hypotheses(self, log_output_path: Path) -> None:
        logging.info(
            "Logging %s hypotheses to %s",
            len(self._concept_to_hypotheses_and_scores),
            log_output_path,
        )
        for (
            concept,
            hypotheses_to_scores,
        ) in self._concept_to_hypotheses_and_scores.items():
            for (i, hypothesis) in enumerate(hypotheses_to_scores.keys()):
                hypothesis.render_to_file(
                    concept.debug_string, log_output_path / f"{concept.debug_string}.{i}"
                )<|MERGE_RESOLUTION|>--- conflicted
+++ resolved
@@ -139,11 +139,7 @@
         new_nodes = []
         perception_graph_after_processing = perception_graph_after_matching
         for object_root_node in object_root_nodes:
-<<<<<<< HEAD
-            fake_subgraph = subgraph(
-=======
             fake_subgraph = subgraph(  # pylint:disable=protected-access
->>>>>>> d39bec53
                 perception_graph_after_matching._graph,  # pylint:disable=protected-access
                 [object_root_node],
             )
@@ -301,17 +297,12 @@
                     if not isinstance(neighbor, ObjectPerception):
                         other_nodes.append(neighbor)
 
-<<<<<<< HEAD
-            updated_subgraph = networkx_utils.subgraph(
-                perception_as_digraph, all_object_perception_nodes + other_nodes
-            )
-            meanings.append(PerceptionGraph(updated_subgraph))
-=======
+
             generated_subgraph = networkx_utils.subgraph(
                 perception_as_digraph, all_object_perception_nodes + other_nodes
             )
             meanings.append(PerceptionGraph(generated_subgraph))
->>>>>>> d39bec53
+
         logging.info(f"Got {len(meanings)} candidate meanings")
         return meanings
 
