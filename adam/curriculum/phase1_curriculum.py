--- conflicted
+++ resolved
@@ -79,15 +79,7 @@
     is_recognized_particular,
     on,
     strictly_above,
-<<<<<<< HEAD
-    PUSH,
-    PUSH_SURFACE_AUX,
-    PUSH_GOAL,
-    COME,
-    IS_SPEAKER,
-=======
     IS_HUMAN,
->>>>>>> 268cdfc9
 )
 from adam.ontology.phase1_spatial_relations import (
     AWAY_FROM,
@@ -1262,55 +1254,6 @@
     )
 
 
-<<<<<<< HEAD
-def _make_come_curriculum():
-    movee = _standard_object("movee", required_properties=[SELF_MOVING])
-    learner = object_variable("leaner_0", LEARNER)
-    speaker = object_variable("speaker", PERSON, added_properties=[IS_SPEAKER])
-    object_ = _standard_object("object_0", THING)
-
-    come_to_speaker = Phase1SituationTemplate(
-        "come-to-speaker",
-        salient_object_variables=[movee],
-        actions=[
-            Action(COME, argument_roles_to_fillers=[(AGENT, movee), (GOAL, speaker)])
-        ],
-    )
-
-    come_to_learner = Phase1SituationTemplate(
-        "come-to-leaner",
-        salient_object_variables=[movee],
-        actions=[
-            Action(COME, argument_roles_to_fillers=[(AGENT, movee), (GOAL, learner)])
-        ],
-    )
-
-    come_to_object = Phase1SituationTemplate(
-        "come-to-object",
-        salient_object_variables=[movee, object_],
-        actions=[
-            Action(COME, argument_roles_to_fillers=[(AGENT, movee), (GOAL, object_)])
-        ],
-    )
-
-    # TODO: "Come on" https://github.com/isi-vista/adam/issues/328
-
-    return _phase1_instances(
-        "come",
-        chain(
-            *[
-                all_possible(
-                    come_to_speaker, ontology=GAILA_PHASE_1_ONTOLOGY, chooser=_CHOOSER
-                ),
-                all_possible(
-                    come_to_learner, ontology=GAILA_PHASE_1_ONTOLOGY, chooser=_CHOOSER
-                ),
-                sampled(
-                    come_to_object,
-                    max_to_sample=25,
-                    ontology=GAILA_PHASE_1_ONTOLOGY,
-                    chooser=_CHOOSER,
-=======
 def _make_throw_curriculum():
     thrower = object_variable("thrower_0", required_properties=[ANIMATE])
     object_thrown = object_variable(
@@ -1375,7 +1318,59 @@
                     max_to_sample=25,
                     chooser=_CHOOSER,
                     ontology=GAILA_PHASE_1_ONTOLOGY,
->>>>>>> 268cdfc9
+                ),
+            ]
+        ),
+    )
+
+
+def _make_come_curriculum():
+    movee = _standard_object("movee", required_properties=[SELF_MOVING])
+    learner = object_variable("leaner_0", LEARNER)
+    speaker = object_variable("speaker", PERSON, added_properties=[IS_SPEAKER])
+    object_ = _standard_object("object_0", THING)
+
+    come_to_speaker = Phase1SituationTemplate(
+        "come-to-speaker",
+        salient_object_variables=[movee],
+        actions=[
+            Action(COME, argument_roles_to_fillers=[(AGENT, movee), (GOAL, speaker)])
+        ],
+    )
+
+    come_to_learner = Phase1SituationTemplate(
+        "come-to-leaner",
+        salient_object_variables=[movee],
+        actions=[
+            Action(COME, argument_roles_to_fillers=[(AGENT, movee), (GOAL, learner)])
+        ],
+    )
+
+    come_to_object = Phase1SituationTemplate(
+        "come-to-object",
+        salient_object_variables=[movee, object_],
+        actions=[
+            Action(COME, argument_roles_to_fillers=[(AGENT, movee), (GOAL, object_)])
+        ],
+    )
+
+    # TODO: "Come on" https://github.com/isi-vista/adam/issues/328
+
+    return _phase1_instances(
+        "come",
+        chain(
+            *[
+                all_possible(
+                    come_to_speaker, ontology=GAILA_PHASE_1_ONTOLOGY, chooser=_CHOOSER
+                ),
+                all_possible(
+                    come_to_learner, ontology=GAILA_PHASE_1_ONTOLOGY, chooser=_CHOOSER
+                ),
+                sampled(
+                    come_to_object,
+                    max_to_sample=25,
+                    ontology=GAILA_PHASE_1_ONTOLOGY,
+                    chooser=_CHOOSER,
                 ),
             ]
         ),
@@ -1406,11 +1401,8 @@
     _make_spin_curriculum(),
     _make_go_curriculum(),
     _make_push_curriculum(),
-<<<<<<< HEAD
+    _make_throw_curriculum(),
     _make_come_curriculum(),
-=======
-    _make_throw_curriculum(),
->>>>>>> 268cdfc9
 ]
 """
 One particular instantiation of the curriculum for GAILA Phase 1.
