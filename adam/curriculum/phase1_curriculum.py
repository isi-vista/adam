"""
Curricula for DARPA GAILA Phase 1
"""

from itertools import chain
from typing import Iterable

from more_itertools import flatten

from adam.curriculum import GeneratedFromSituationsInstanceGroup, InstanceGroup
from adam.language.dependency import LinearizedDependencyTree
from adam.language_specific.english.english_language_generator import (
    GAILA_PHASE_1_LANGUAGE_GENERATOR,
    PREFER_DITRANSITIVE,
    USE_ADVERBIAL_PATH_MODIFIER,
)
from adam.ontology import IN_REGION, THING
from adam.ontology.during import DuringAction
from adam.ontology.ontology import Ontology
from adam.ontology.phase1_ontology import (
    AGENT,
    ANIMATE,
    BIGGER_THAN,
    BIRD,
    CAN_HAVE_THINGS_RESTING_ON_THEM,
    FALL,
    FLY,
    GAILA_PHASE_1_ONTOLOGY,
    GIVE,
    GOAL,
    GROUND,
    HAS,
    HAS_SPACE_UNDER,
    HOLLOW,
    INANIMATE_OBJECT,
    IS_BODY_PART,
    LEARNER,
    LIQUID,
    PERSON,
    PERSON_CAN_HAVE,
    PHASE_1_CURRICULUM_OBJECTS,
    RECOGNIZED_PARTICULAR_PROPERTY,
    ROLL,
    ROLLABLE,
    ROLL_SURFACE_AUXILIARY,
    THEME,
    TRANSFER_OF_POSSESSION,
    bigger_than,
    inside,
    on,
    IS_SPEAKER,
    IS_ADDRESSEE,
)
from adam.ontology.phase1_spatial_relations import (
    AWAY_FROM,
    DISTAL,
    GRAVITATIONAL_DOWN,
    GRAVITATIONAL_UP,
    Region,
    SpatialPath,
    TOWARD,
)
from adam.perception.developmental_primitive_perception import (
    DevelopmentalPrimitivePerceptionFrame,
)
from adam.perception.high_level_semantics_situation_to_developmental_primitive_perception import (
    GAILA_PHASE_1_PERCEPTION_GENERATOR,
)
from adam.random_utils import RandomChooser
from adam.relation import Relation
from adam.situation import Action, SituationObject
from adam.situation.high_level_semantics_situation import HighLevelSemanticsSituation
from adam.situation.templates.phase1_templates import (
    Phase1SituationTemplate,
    action_variable,
    all_possible,
    color_variable,
    object_variable,
    sampled,
    property_variable,
)

_CHOOSER = RandomChooser.for_seed(0)

_Phase1InstanceGroup = InstanceGroup[  # pylint:disable=invalid-name
    HighLevelSemanticsSituation,
    LinearizedDependencyTree,
    DevelopmentalPrimitivePerceptionFrame,
]


def _phase1_instances(
    description: str, situations: Iterable[HighLevelSemanticsSituation]
) -> _Phase1InstanceGroup:
    """
    Convenience method for more compactly creating sub-curricula for phase 1.
    """

    return GeneratedFromSituationsInstanceGroup(
        description,
        situations=situations,
        language_generator=GAILA_PHASE_1_LANGUAGE_GENERATOR,
        perception_generator=GAILA_PHASE_1_PERCEPTION_GENERATOR,
        chooser=_CHOOSER,
    )


_ARBITRARY_OBJECT = object_variable("object_0", THING)
_NOT_A_BODY_PART = object_variable(
    "not-body-part_object_0", THING, banned_properties=[IS_BODY_PART]
)

# Show each object once by itself

_LEARNER_OBJECT = object_variable("learner", LEARNER)

SINGLE_OBJECT_TEMPLATE = Phase1SituationTemplate(
    "single-object", salient_object_variables=[object_variable("object"), _LEARNER_OBJECT]
)

EACH_OBJECT_BY_ITSELF_SUB_CURRICULUM = _phase1_instances(
    "each object by itself",
    situations=all_possible(
        SINGLE_OBJECT_TEMPLATE, chooser=_CHOOSER, ontology=GAILA_PHASE_1_ONTOLOGY
    ),
)

# Show each object in 20 different colors

_COLOR = color_variable("color")
_COLOR_OBJECT = object_variable("object", added_properties=[_COLOR])
_OBJECT_WITH_COLOR_TEMPLATE = Phase1SituationTemplate(
    "object-with-color", salient_object_variables=[_COLOR_OBJECT, _LEARNER_OBJECT]
)

OBJECTS_WITH_COLORS_SUB_CURRICULUM = _phase1_instances(
    "objects with colors",
    situations=sampled(
        _OBJECT_WITH_COLOR_TEMPLATE,
        chooser=_CHOOSER,
        ontology=GAILA_PHASE_1_ONTOLOGY,
        max_to_sample=20,
    ),
)


def build_object_multiples_situations(
    ontology: Ontology, *, samples_per_object: int = 3, chooser: RandomChooser
) -> Iterable[HighLevelSemanticsSituation]:
    for object_type in PHASE_1_CURRICULUM_OBJECTS:
        # don't want multiples of named people
        is_recognized_particular = any(
            ontology.is_subtype_of(property_, RECOGNIZED_PARTICULAR_PROPERTY)
            for property_ in ontology.properties_for_node(object_type)
        )
        is_liquid = ontology.has_all_properties(object_type, [LIQUID])
        if not is_recognized_particular and not is_liquid:
            for _ in range(samples_per_object):
                num_objects = chooser.choice(range(2, 4))
                yield HighLevelSemanticsSituation(
                    ontology=GAILA_PHASE_1_ONTOLOGY,
                    objects=[
                        SituationObject(
                            ontology_node=object_type,
                            debug_handle=object_type.handle + f"_{idx}",
                        )
                        for idx in range(num_objects)
                    ],
                )


MULTIPLE_OF_THE_SAME_OBJECT_SUB_CURRICULUM = _phase1_instances(
    "multiples of the same object",
    build_object_multiples_situations(
        GAILA_PHASE_1_ONTOLOGY, samples_per_object=3, chooser=_CHOOSER
    ),
)

_GROUND = object_variable("the ground", GROUND)

_OBJECT_ON_GROUND_TEMPLATE = Phase1SituationTemplate(
    "object-on-ground",
    salient_object_variables=[_GROUND, _NOT_A_BODY_PART],
    asserted_always_relations=[on(_NOT_A_BODY_PART, _GROUND)],
)

_OBJECT_ON_GROUND_SUB_CURRICULUM = _phase1_instances(
    "object on ground",
    situations=all_possible(
        _OBJECT_ON_GROUND_TEMPLATE, ontology=GAILA_PHASE_1_ONTOLOGY, chooser=_CHOOSER
    ),
)

_PERSON_0 = object_variable("person", PERSON)
_INANIMATE_OBJECT_0 = object_variable(
    "inanimate-object", INANIMATE_OBJECT, required_properties=[PERSON_CAN_HAVE]
)
PERSON_HAS_OBJECT_TEMPLATE = Phase1SituationTemplate(
    "person-has-object",
    salient_object_variables=[_PERSON_0, _INANIMATE_OBJECT_0, _LEARNER_OBJECT],
    asserted_always_relations=[Relation(HAS, _PERSON_0, _INANIMATE_OBJECT_0)],
)

PERSON_HAS_OBJECT_SUB_CURRICULUM = _phase1_instances(
    "person has object",
    situations=sampled(
        PERSON_HAS_OBJECT_TEMPLATE,
        chooser=_CHOOSER,
        ontology=GAILA_PHASE_1_ONTOLOGY,
        max_to_sample=100,
    ),
)

_VERB_WITH_ONLY_THEME = action_variable(
    "verb_with_only_theme", with_subcategorization_frame=[THEME]
)

_ANY_OBJECT_INTRANSITIVES_TEMPLATE = Phase1SituationTemplate(
    "any-object-intransitive",
    salient_object_variables=[_ARBITRARY_OBJECT],
    actions=[
        Action(
            action_type=_VERB_WITH_ONLY_THEME,
            argument_roles_to_fillers=[(THEME, _ARBITRARY_OBJECT)],
        )
    ],
)

_ANY_OBJECT_INTRANSITIVES_SUBCURRICULUM = _phase1_instances(
    "any object with an intransitive verb",
    all_possible(
        _ANY_OBJECT_INTRANSITIVES_TEMPLATE,
        ontology=GAILA_PHASE_1_ONTOLOGY,
        chooser=_CHOOSER,
    ),
)


def _make_object_falls_template(
    use_adverbial_path_modifier: bool
) -> Phase1SituationTemplate:
    return Phase1SituationTemplate(
        "object-falls",
        salient_object_variables=[_ARBITRARY_OBJECT],
        actions=[
            Action(
                action_type=FALL, argument_roles_to_fillers=[(THEME, _ARBITRARY_OBJECT)]
            )
        ],
        syntax_hints=[USE_ADVERBIAL_PATH_MODIFIER] if use_adverbial_path_modifier else [],
    )


_OBJECTS_FALLING_SUBCURRICULUM = _phase1_instances(
    "any object falling",
    chain(
        *[
            all_possible(
                _make_object_falls_template(use_adv_mod),
                ontology=GAILA_PHASE_1_ONTOLOGY,
                chooser=_CHOOSER,
            )
            for use_adv_mod in (True, False)
        ]
    ),
)


def _make_transfer_of_possession_curriculum() -> _Phase1InstanceGroup:
    action_variable("transfer-verb", with_properties=[TRANSFER_OF_POSSESSION])
    giver = object_variable("person_0", PERSON)
    recipient = object_variable("person_1", PERSON)
    given_object = object_variable("give_object_0", INANIMATE_OBJECT)

    return _phase1_instances(
        "transfer-of-possession",
        chain(
            *[
                sampled(
                    Phase1SituationTemplate(
                        "transfer-of-possession",
                        salient_object_variables=[giver, recipient, given_object],
                        actions=[
                            Action(
                                GIVE,
                                argument_roles_to_fillers=[
                                    (AGENT, giver),
                                    (GOAL, recipient),
                                    (THEME, given_object),
                                ],
                            )
                        ],
                        syntax_hints=[PREFER_DITRANSITIVE] if prefer_ditransitive else [],
                    ),
                    max_to_sample=100,
                    chooser=_CHOOSER,
                    ontology=GAILA_PHASE_1_ONTOLOGY,
                )
                for prefer_ditransitive in (True, False)
            ]
        ),
    )


def _make_object_on_object_curriculum() -> _Phase1InstanceGroup:
    object_ = object_variable("object_0", INANIMATE_OBJECT)
    object_with_surface = object_variable(
        "object_1",
        INANIMATE_OBJECT,
        required_properties=[CAN_HAVE_THINGS_RESTING_ON_THEM],
    )
    situation_template = Phase1SituationTemplate(
        "object-on-surface",
        salient_object_variables=[object_, object_with_surface],
        constraining_relations=[Relation(BIGGER_THAN, object_with_surface, object_)],
        asserted_always_relations=[on(object_, object_with_surface)],
    )

    return _phase1_instances(
        "objects-on-surfaces",
        sampled(
            situation_template,
            max_to_sample=100,
            chooser=_CHOOSER,
            ontology=GAILA_PHASE_1_ONTOLOGY,
        ),
    )


def _make_object_in_other_object_curriculum() -> _Phase1InstanceGroup:
    object_ = object_variable("object_0", banned_properties=[IS_BODY_PART])
    liquid = object_variable(
        "liquid_0", required_properties=[LIQUID], banned_properties=[IS_BODY_PART]
    )
    containing_object = object_variable(
        "object_1", required_properties=[HOLLOW], banned_properties=[IS_BODY_PART]
    )
    solid_template = Phase1SituationTemplate(
        "solid-containment",
        salient_object_variables=[object_, containing_object],
        constraining_relations=[Relation(BIGGER_THAN, containing_object, object_)],
        asserted_always_relations=[inside(object_, containing_object)],
    )
    liquid_template = Phase1SituationTemplate(
        "liquid-containment",
        salient_object_variables=[liquid, containing_object],
        asserted_always_relations=[inside(liquid, containing_object)],
    )

    return _phase1_instances(
        "objects-in-other-objects",
        chain(
            *[
                sampled(
                    liquid_template,
                    max_to_sample=25,
                    chooser=_CHOOSER,
                    ontology=GAILA_PHASE_1_ONTOLOGY,
                ),
                sampled(
                    solid_template,
                    max_to_sample=75,
                    chooser=_CHOOSER,
                    ontology=GAILA_PHASE_1_ONTOLOGY,
                ),
            ]
        ),
    )


def _make_fly_curriculum():
    # fly under something which has an under
    bird = object_variable("bird_0", BIRD)
    object_0 = object_variable("object_0", THING)
    object_with_space_under = object_variable(
        "object_0", THING, required_properties=[HAS_SPACE_UNDER]
    )
    ground = object_variable("ground", GROUND)

    bare_fly = [
        Phase1SituationTemplate(
            "fly",
            salient_object_variables=[bird, ground],
            actions=[
                Action(
                    FLY,
                    argument_roles_to_fillers=[(AGENT, bird)],
                    during=DuringAction(
                        objects_to_paths=[
                            (
                                bird,
                                SpatialPath(
                                    AWAY_FROM if up else TOWARD, reference_object=ground
                                ),
                            )
                        ]
                    ),
                )
            ],
        )
        for up in (True, False)
    ]

    # "a bird flies up"
    # "a bird flies down"
    fly_up_down = [
        Phase1SituationTemplate(
            "fly-up-down",
            salient_object_variables=[bird, ground],
            actions=[
                Action(
                    FLY,
                    argument_roles_to_fillers=[(AGENT, bird)],
                    during=DuringAction(
                        objects_to_paths=[
                            (
                                bird,
                                SpatialPath(
                                    AWAY_FROM if up else TOWARD, reference_object=ground
                                ),
                            )
                        ]
                    ),
                )
            ],
            syntax_hints=[USE_ADVERBIAL_PATH_MODIFIER],
        )
        for up in (True, False)
    ]

    # "a bird flies over a house"
    fly_over = Phase1SituationTemplate(
        "fly-over",
        salient_object_variables=[bird, object_0],
        actions=[
            Action(
                FLY,
                argument_roles_to_fillers=[(AGENT, bird)],
                during=DuringAction(
                    at_some_point=[
                        Relation(
                            IN_REGION,
                            bird,
                            Region(
                                reference_object=object_with_space_under,
                                distance=DISTAL,
                                direction=GRAVITATIONAL_UP,
                            ),
                        )
                    ]
                ),
            )
        ],
    )

    # "a bird flies under a table"
    fly_under = Phase1SituationTemplate(
        "fly-under",
        salient_object_variables=[bird, object_with_space_under],
        actions=[
            Action(
                FLY,
                argument_roles_to_fillers=[(AGENT, bird)],
                during=DuringAction(
                    at_some_point=[
                        Relation(
                            IN_REGION,
                            bird,
                            Region(
                                reference_object=object_with_space_under,
                                distance=DISTAL,
                                direction=GRAVITATIONAL_DOWN,
                            ),
                        )
                    ]
                ),
            )
        ],
    )

    return _phase1_instances(
        "flying",
        chain(
            *[
                flatten(
                    all_possible(
                        template, ontology=GAILA_PHASE_1_ONTOLOGY, chooser=_CHOOSER
                    )
                    for template in bare_fly
                ),
                flatten(
                    all_possible(
                        template, ontology=GAILA_PHASE_1_ONTOLOGY, chooser=_CHOOSER
                    )
                    for template in fly_up_down
                ),
                all_possible(
                    fly_under, ontology=GAILA_PHASE_1_ONTOLOGY, chooser=_CHOOSER
                ),
                sampled(
                    fly_over,
                    max_to_sample=25,
                    chooser=_CHOOSER,
                    ontology=GAILA_PHASE_1_ONTOLOGY,
                ),
            ]
        ),
    )


<<<<<<< HEAD
_IS_SPEAKER = property_variable("is-speaker", IS_SPEAKER)
_IS_ADDRESSEE = property_variable("is-addressee", IS_ADDRESSEE)
# TODO: Ryan see the above, is this the correct way to add these properties to the objects?


def _make_speaker_addressess_curriculum():
    speaker = object_variable("speaker_0", PERSON, added_properties=[_IS_SPEAKER])
    addressee = object_variable("addressee_0", PERSON, added_properties=[_IS_ADDRESSEE])
    given_object = object_variable("given_object", INANIMATE_OBJECT)

    # "you give Mom the cookie"
    addressee_as_agent = [
        Phase1SituationTemplate(
            object_variables=[speaker, addressee, given_object],
            actions=[
                Action(
                    GIVE,
                    argument_roles_to_fillers=[
                        (AGENT, addressee),
                        (GOAL, speaker),
                        (THEME, given_object),
                    ],
                )
            ],
            syntax_hints=[PREFER_DITRANSITIVE] if prefer_ditransitive else [],
        )
        for prefer_ditransitive in (True, False)
    ]

    # "Mom gives you the cookie"
    addressee_as_goal = [
        Phase1SituationTemplate(
            object_variables=[speaker, addressee, given_object],
            actions=[
                Action(
                    GIVE,
                    argument_roles_to_fillers=[
                        (AGENT, speaker),
                        (GOAL, addressee),
                        (THEME, given_object),
                    ],
                )
            ],
            syntax_hints=[PREFER_DITRANSITIVE] if prefer_ditransitive else [],
        )
        for prefer_ditransitive in (True, False)
    ]

    return _phase1_instances(
        "addressee_curriculum",
        chain(
            *[
                flatten(
                    sampled(
                        template,
                        max_to_sample=50,
                        chooser=_CHOOSER,
                        ontology=GAILA_PHASE_1_ONTOLOGY,
                    )
                    for template in addressee_as_agent
                ),
                flatten(
                    sampled(
                        template,
                        max_to_sample=50,
                        chooser=_CHOOSER,
                        ontology=GAILA_PHASE_1_ONTOLOGY,
                    )
                    for template in addressee_as_goal
                ),
=======
def _make_roll_curriculum():
    animate_0 = object_variable("object_0", THING, required_properties=[ANIMATE])
    rollable_0 = object_variable(
        "object_1", INANIMATE_OBJECT, required_properties=[ROLLABLE]
    )
    rolling_surface = object_variable(
        "surface", THING, required_properties=[CAN_HAVE_THINGS_RESTING_ON_THEM]
    )

    # rolls intransitively
    # rolls transitively
    # rolls on a surface
    intransitive_roll = Phase1SituationTemplate(
        "roll-intransitive",
        salient_object_variables=[animate_0, rolling_surface],
        actions=[
            Action(
                ROLL,
                argument_roles_to_fillers=[(AGENT, animate_0)],
                auxiliary_variable_bindings=[(ROLL_SURFACE_AUXILIARY, rolling_surface)],
                during=DuringAction(continuously=[on(animate_0, rolling_surface)]),
            )
        ],
        constraining_relations=[bigger_than(rolling_surface, animate_0)],
    )

    transitive_roll = Phase1SituationTemplate(
        "roll-transitive",
        salient_object_variables=[animate_0, rollable_0],
        actions=[
            Action(
                ROLL,
                argument_roles_to_fillers=[(AGENT, animate_0), (THEME, rollable_0)],
                during=DuringAction(continuously=[on(rollable_0, rolling_surface)]),
                auxiliary_variable_bindings=[(ROLL_SURFACE_AUXILIARY, rolling_surface)],
            )
        ],
        constraining_relations=[bigger_than(animate_0, rollable_0)],
    )

    transitive_roll_with_surface = Phase1SituationTemplate(
        "roll-transitive-with-salient-surface",
        salient_object_variables=[animate_0, rollable_0, rolling_surface],
        actions=[
            Action(
                ROLL,
                argument_roles_to_fillers=[(AGENT, animate_0), (THEME, rollable_0)],
                during=DuringAction(continuously=[on(rollable_0, rolling_surface)]),
                auxiliary_variable_bindings=[(ROLL_SURFACE_AUXILIARY, rolling_surface)],
            )
        ],
        constraining_relations=[
            bigger_than(rolling_surface, rollable_0),
            bigger_than(animate_0, rollable_0),
        ],
    )

    return _phase1_instances(
        "rolling",
        chain(
            *[
                sampled(
                    situation,
                    max_to_sample=25,
                    chooser=_CHOOSER,
                    ontology=GAILA_PHASE_1_ONTOLOGY,
                )
                for situation in (
                    intransitive_roll,
                    transitive_roll,
                    transitive_roll_with_surface,
                )
>>>>>>> 81772965
            ]
        ),
    )


GAILA_PHASE_1_CURRICULUM = [
    EACH_OBJECT_BY_ITSELF_SUB_CURRICULUM,
    OBJECTS_WITH_COLORS_SUB_CURRICULUM,
    MULTIPLE_OF_THE_SAME_OBJECT_SUB_CURRICULUM,
    _OBJECT_ON_GROUND_SUB_CURRICULUM,
    #    PERSON_HAS_OBJECT_SUB_CURRICULUM,
    _ANY_OBJECT_INTRANSITIVES_SUBCURRICULUM,
    _OBJECTS_FALLING_SUBCURRICULUM,
    _make_transfer_of_possession_curriculum(),
    _make_object_on_object_curriculum(),
    _make_object_in_other_object_curriculum(),
    _make_fly_curriculum(),
<<<<<<< HEAD
    _make_speaker_addressess_curriculum(),
=======
    _make_roll_curriculum(),
>>>>>>> 81772965
]
"""
One particular instantiation of the curriculum for GAILA Phase 1.
"""<|MERGE_RESOLUTION|>--- conflicted
+++ resolved
@@ -508,7 +508,6 @@
     )
 
 
-<<<<<<< HEAD
 _IS_SPEAKER = property_variable("is-speaker", IS_SPEAKER)
 _IS_ADDRESSEE = property_variable("is-addressee", IS_ADDRESSEE)
 # TODO: Ryan see the above, is this the correct way to add these properties to the objects?
@@ -579,7 +578,11 @@
                     )
                     for template in addressee_as_goal
                 ),
-=======
+            ]
+        ),
+    )
+
+
 def _make_roll_curriculum():
     animate_0 = object_variable("object_0", THING, required_properties=[ANIMATE])
     rollable_0 = object_variable(
@@ -652,7 +655,6 @@
                     transitive_roll,
                     transitive_roll_with_surface,
                 )
->>>>>>> 81772965
             ]
         ),
     )
@@ -670,11 +672,8 @@
     _make_object_on_object_curriculum(),
     _make_object_in_other_object_curriculum(),
     _make_fly_curriculum(),
-<<<<<<< HEAD
+    _make_roll_curriculum(),
     _make_speaker_addressess_curriculum(),
-=======
-    _make_roll_curriculum(),
->>>>>>> 81772965
 ]
 """
 One particular instantiation of the curriculum for GAILA Phase 1.
