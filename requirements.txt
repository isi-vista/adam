# core requirements
attrs==19.3.0
vistautils==0.16.0
immutablecollections==0.8.0
networkx==2.3
more-itertools==7.2.0
<<<<<<< HEAD
numpy==1.17.3
scipy==1.3.1

# for visualization
=======

# for visualizing perception graphs and patterns
graphviz==0.13

# for the demo visualization
>>>>>>> 00be2e75
panda3d==1.10.4.1
torch==1.3.1

# extras for development
black==18.9b0
pytest-benchmark==3.2.2
pytest==5.2.1
pytest-cov==2.6.1
pytest-pythonpath==0.7.3
coverage
pylint==2.3.0
flake8==3.5.0
mypy==0.620
towncrier
sphinx==2.1.2
sphinx-autodoc-typehints==1.8.0
sphinx_rtd_theme<|MERGE_RESOLUTION|>--- conflicted
+++ resolved
@@ -4,20 +4,16 @@
 immutablecollections==0.8.0
 networkx==2.3
 more-itertools==7.2.0
-<<<<<<< HEAD
-numpy==1.17.3
-scipy==1.3.1
-
-# for visualization
-=======
 
 # for visualizing perception graphs and patterns
 graphviz==0.13
 
 # for the demo visualization
->>>>>>> 00be2e75
 panda3d==1.10.4.1
 torch==1.3.1
+numpy==1.17.3
+scipy==1.3.1
+
 
 # extras for development
 black==18.9b0
