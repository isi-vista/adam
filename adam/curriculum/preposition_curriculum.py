from itertools import chain
from typing import Iterable, Sequence, Optional
from immutablecollections import immutableset
from more_itertools import flatten
from adam.language.language_generator import LanguageGenerator
from adam.situation.high_level_semantics_situation import HighLevelSemanticsSituation
from adam.language.dependency import LinearizedDependencyTree
from adam.axes import HorizontalAxisOfObject, FacingAddresseeAxis
from adam.curriculum.curriculum_utils import (
    PHASE1_CHOOSER_FACTORY,
    standard_object,
    Phase1InstanceGroup,
    phase1_instances,
    make_noise_objects,
)
from adam.language_specific.english.english_language_generator import (
    USE_ABOVE_BELOW,
    USE_NEAR,
)
from adam.ontology import IS_ADDRESSEE, IS_SPEAKER, THING, OntologyNode
from adam.ontology.phase1_ontology import (
    BALL,
    BOOK,
    BOX,
    TABLE,
    on,
    GAILA_PHASE_1_ONTOLOGY,
    inside,
    WATER,
    JUICE,
    CUP,
    MOM,
    COOKIE,
    CHAIR,
    DAD,
    PERSON,
    CAN_HAVE_THINGS_RESTING_ON_THEM,
    bigger_than,
    HAS_SPACE_UNDER,
    IS_BODY_PART,
    HOLLOW,
    near,
    far,
    strictly_under,
    strictly_over,
    LEARNER,
)
from adam.ontology.phase1_spatial_relations import PROXIMAL, Direction, DISTAL
from adam.situation.templates.phase1_templates import (
    Phase1SituationTemplate,
    sampled,
    TemplateObjectVariable,
    object_variable,
)

BOOL_SET = immutableset([True, False])


# TODO: fix https://github.com/isi-vista/adam/issues/917 which causes us to have to specify that we don't wish to include ME_HACK and YOU_HACK in our curriculum design


def _on_template(
    figure: TemplateObjectVariable,
    ground: TemplateObjectVariable,
    background: Iterable[TemplateObjectVariable],
    *,
    is_training: bool,
) -> Phase1SituationTemplate:
    handle = "training" if is_training else "testing"
    return Phase1SituationTemplate(
        f"preposition-{handle}-{figure.handle}-on-{ground.handle}",
        salient_object_variables=[figure, ground],
        background_object_variables=background,
        asserted_always_relations=[on(figure, ground)],
        gazed_objects=[figure],
    )


def _beside_template(
    figure: TemplateObjectVariable,
    ground: TemplateObjectVariable,
    background: Iterable[TemplateObjectVariable],
    *,
    is_right: bool,
    is_training: bool,
) -> Phase1SituationTemplate:
    direction_str = "right" if is_right else "left"
    handle = "training" if is_training else "testing"
    return Phase1SituationTemplate(
        f"preposition-{handle}-{figure.handle}-beside-{ground.handle}-{direction_str}",
        salient_object_variables=[figure, ground],
        background_object_variables=background,
        asserted_always_relations=[
            near(
                figure,
                ground,
                direction=Direction(
                    positive=is_right,
                    relative_to_axis=HorizontalAxisOfObject(ground, index=0),
                ),
            )
        ],
        gazed_objects=[figure],
    )


def _under_template(
    figure: TemplateObjectVariable,
    ground: TemplateObjectVariable,
    background: Iterable[TemplateObjectVariable],
    *,
    is_training: bool,
    is_distal: bool,
    syntax_hints: Iterable[str] = [],
) -> Phase1SituationTemplate:
    handle = "training" if is_training else "testing"
    # TODO: currently this hack keeps old implementation for English that hasn't solved https://github.com/isi-vista/adam/issues/802
    # and returns new implementation for Chinese that does solve this
    return Phase1SituationTemplate(
        f"preposition-{handle}-{figure.handle}-under-{ground.handle}",
        salient_object_variables=[figure, ground],
        background_object_variables=background,
        asserted_always_relations=[
            strictly_under(ground, figure, dist=DISTAL if is_distal else PROXIMAL)
        ],
        constraining_relations=[bigger_than(ground, figure)],
        gazed_objects=[figure],
        syntax_hints=syntax_hints,
    )


def _over_template(
    figure: TemplateObjectVariable,
    ground: TemplateObjectVariable,
    background: Iterable[TemplateObjectVariable],
    *,
    is_training: bool,
    is_distal: bool,
    syntax_hints: Iterable[str] = [],
) -> Phase1SituationTemplate:
    handle = "training" if is_training else "testing"
    # TODO: currently this hack keeps old implementation for English that hasn't solved https://github.com/isi-vista/adam/issues/802
    # and returns new implementation for Chinese that does solve this
    return Phase1SituationTemplate(
        f"preposition-{handle}-{figure.handle}-over-{ground.handle}",
        salient_object_variables=[figure, ground],
        background_object_variables=background,
        asserted_always_relations=[
            strictly_over(figure, ground, dist=DISTAL if is_distal else PROXIMAL)
        ],
        gazed_objects=[figure],
        syntax_hints=syntax_hints,
    )


def _in_template(
    figure: TemplateObjectVariable,
    ground: TemplateObjectVariable,
    background: Iterable[TemplateObjectVariable],
    *,
    is_training: bool,
) -> Phase1SituationTemplate:
    handle = "training" if is_training else "testing"
    return Phase1SituationTemplate(
        f"preposition-{handle}-{figure.handle}-in-{ground.handle}",
        salient_object_variables=[figure, ground],
        background_object_variables=background,
        asserted_always_relations=[inside(figure, ground)],
        gazed_objects=[figure],
    )


def _behind_template(
    figure: TemplateObjectVariable,
    ground: TemplateObjectVariable,
    background: Iterable[TemplateObjectVariable],
    *,
    is_training: bool,
    is_near: bool,
    speaker_root_node: OntologyNode = PERSON,
) -> Phase1SituationTemplate:
    handle = "training" if is_training else "testing"
    direction = Direction(positive=False, relative_to_axis=FacingAddresseeAxis(ground))
    speaker = standard_object("speaker", speaker_root_node, added_properties=[IS_SPEAKER])
    addressee = standard_object("addressee", LEARNER, added_properties=[IS_ADDRESSEE])
    computed_background = [speaker, addressee]
    computed_background.extend(background)
    return Phase1SituationTemplate(
        f"preposition-{handle}-{figure.handle}-behind-{ground.handle}",
        salient_object_variables=[figure, ground],
        background_object_variables=computed_background,
        asserted_always_relations=[
            near(figure, ground, direction=direction)
            if is_near
            else far(figure, ground, direction=direction)
        ],
        gazed_objects=[figure],
    )


def _in_front_template(
    figure: TemplateObjectVariable,
    ground: TemplateObjectVariable,
    background: Iterable[TemplateObjectVariable],
    *,
    is_training: bool,
    is_near: bool,
    speaker_root_node: OntologyNode = PERSON,
) -> Phase1SituationTemplate:
    handle = "training" if is_training else "testing"
    direction = Direction(positive=True, relative_to_axis=FacingAddresseeAxis(ground))
    speaker = standard_object("speaker", speaker_root_node, added_properties=[IS_SPEAKER])
    addressee = standard_object("addressee", LEARNER, added_properties=[IS_ADDRESSEE])
    computed_background = [speaker, addressee]
    computed_background.extend(background)
    return Phase1SituationTemplate(
        f"preposition-{handle}-{figure.handle}-behind-{ground.handle}",
        salient_object_variables=[figure, ground],
        background_object_variables=computed_background,
        asserted_always_relations=[
            near(figure, ground, direction=direction)
            if is_near
            else far(figure, ground, direction=direction)
        ],
        gazed_objects=[figure],
    )


def _near_template(
    figure: TemplateObjectVariable,
    ground: TemplateObjectVariable,
    background: Iterable[TemplateObjectVariable],
    *,
    is_training: bool,
) -> Phase1SituationTemplate:
    handle = "training" if is_training else "testing"
    return Phase1SituationTemplate(
        f"preposition-{handle}-{figure.handle}-near-{ground.handle}",
        salient_object_variables=[figure, ground],
        background_object_variables=background,
        asserted_always_relations=[near(figure, ground)],
        gazed_objects=[figure],
        syntax_hints=[USE_NEAR],
    )


def _far_template(
    figure: TemplateObjectVariable,
    ground: TemplateObjectVariable,
    background: Iterable[TemplateObjectVariable],
    *,
    is_training: bool,
) -> Phase1SituationTemplate:
    handle = "training" if is_training else "testing"
    return Phase1SituationTemplate(
        f"preposition-{handle}-{figure.handle}-far-{ground.handle}",
        salient_object_variables=[figure, ground],
        background_object_variables=background,
        asserted_always_relations=[far(figure, ground)],
        gazed_objects=[figure],
    )


def _make_on_training(
    num_samples: Optional[int],
    noise_objects: Optional[int],
    language_generator: LanguageGenerator[
        HighLevelSemanticsSituation, LinearizedDependencyTree
    ],
) -> Phase1InstanceGroup:
    figure_0 = standard_object("ball", BALL)
    figure_1 = standard_object("book", BOOK)
    figure_2 = standard_object("mom", MOM)
    ground_0 = standard_object("chair", CHAIR)
    ground_1 = standard_object("table", TABLE)

    figures = immutableset([figure_0, figure_1, figure_2])
    grounds = immutableset([ground_0, ground_1])

    return phase1_instances(
        "Preposition Training On",
        chain(
            *[
                flatten(
                    [
                        sampled(
                            _on_template(
                                figure,
                                ground,
                                make_noise_objects(noise_objects),
                                is_training=True,
                            ),
                            chooser=PHASE1_CHOOSER_FACTORY(),
                            ontology=GAILA_PHASE_1_ONTOLOGY,
                            max_to_sample=num_samples if num_samples else 5,
                        )
                        for figure in figures
                        for ground in grounds
                    ]
                )
            ]
        ),
        language_generator=language_generator,
    )


def _make_beside_training(
    num_samples: Optional[int],
    noise_objects: Optional[int],
    language_generator: LanguageGenerator[
        HighLevelSemanticsSituation, LinearizedDependencyTree
    ],
) -> Phase1InstanceGroup:
    figure_0 = standard_object("ball", BALL)
    figure_1 = standard_object("book", BOOK)
    figure_2 = standard_object("mom", MOM)
    ground_0 = standard_object("cookie", COOKIE)
    ground_1 = standard_object("table", TABLE)
    ground_2 = standard_object("dad", DAD)

    figures = immutableset([figure_0, figure_1, figure_2])
    grounds = immutableset([ground_0, ground_1, ground_2])

    return phase1_instances(
        "Preposition Training Beside",
        chain(
            *[
                flatten(
                    [
                        sampled(
                            _beside_template(
                                figure,
                                ground,
                                make_noise_objects(noise_objects),
                                is_right=direction,
                                is_training=True,
                            ),
                            ontology=GAILA_PHASE_1_ONTOLOGY,
                            chooser=PHASE1_CHOOSER_FACTORY(),
                            max_to_sample=num_samples if num_samples else 5,
                        )
                        for figure in figures
                        for ground in grounds
                        for direction in BOOL_SET
                    ]
                )
            ]
        ),
        language_generator=language_generator,
    )


def _make_under_training(
    num_samples: Optional[int],
    noise_objects: Optional[int],
    language_generator: LanguageGenerator[
        HighLevelSemanticsSituation, LinearizedDependencyTree
    ],
) -> Phase1InstanceGroup:
    figure_0 = standard_object("ball", BALL)
    figure_1 = standard_object("book", BOOK)
    figure_2 = standard_object("mom", MOM)
    ground_0 = standard_object("table", TABLE)

    figures = immutableset([figure_0, figure_1, figure_2])
    grounds = immutableset([ground_0])

    return phase1_instances(
        "Preposition Training Under",
        chain(
            *[
                sampled(
                    _under_template(
                        figure,
                        ground,
                        make_noise_objects(noise_objects),
                        is_training=True,
                        is_distal=distance,
                        syntax_hints=[USE_ABOVE_BELOW] if use_above_below else [],
                    ),
                    ontology=GAILA_PHASE_1_ONTOLOGY,
                    chooser=PHASE1_CHOOSER_FACTORY(),
                    max_to_sample=num_samples if num_samples else 5,
                )
                for figure in figures
                for ground in grounds
                for distance in BOOL_SET
                for use_above_below in BOOL_SET
            ]
        ),
        language_generator=language_generator,
    )


def _make_over_training(
    num_samples: Optional[int],
    noise_objects: Optional[int],
    language_generator: LanguageGenerator[
        HighLevelSemanticsSituation, LinearizedDependencyTree
    ],
) -> Phase1InstanceGroup:
    figure_0 = standard_object("ball", BALL)
    figure_1 = standard_object("book", BOOK)
    figure_2 = standard_object("mom", MOM)
    ground_0 = standard_object("cookie", COOKIE)
    ground_1 = standard_object("table", TABLE)

    figures = immutableset([figure_0, figure_1, figure_2])
    grounds = immutableset([ground_0, ground_1])

    return phase1_instances(
        "Preposition Training Over",
        chain(
            *[
                sampled(
                    _over_template(
                        figure,
                        ground,
                        make_noise_objects(noise_objects),
                        is_training=True,
                        is_distal=distance,
                        syntax_hints=[USE_ABOVE_BELOW] if use_above_below else [],
                    ),
                    ontology=GAILA_PHASE_1_ONTOLOGY,
                    chooser=PHASE1_CHOOSER_FACTORY(),
                    max_to_sample=num_samples if num_samples else 5,
                )
                for figure in figures
                for ground in grounds
                for distance in BOOL_SET
                for use_above_below in BOOL_SET
            ]
        ),
        language_generator=language_generator,
    )


def _make_in_training(
    num_samples: Optional[int],
    noise_objects: Optional[int],
    language_generator: LanguageGenerator[
        HighLevelSemanticsSituation, LinearizedDependencyTree
    ],
) -> Phase1InstanceGroup:
    figure_0 = object_variable("water", WATER)
    figure_1 = object_variable("juice", JUICE)
    ground_0 = standard_object("box", BOX)
    ground_1 = standard_object("cup", CUP)

    figures = immutableset([figure_0, figure_1])
    grounds = immutableset([ground_0, ground_1])

    return phase1_instances(
        "Preposition Training In",
        chain(
            *[
                sampled(
                    _in_template(
                        figure,
                        ground,
                        make_noise_objects(noise_objects),
                        is_training=True,
                    ),
                    ontology=GAILA_PHASE_1_ONTOLOGY,
                    chooser=PHASE1_CHOOSER_FACTORY(),
                    max_to_sample=num_samples if num_samples else 5,
                )
                for figure in figures
                for ground in grounds
            ]
        ),
        language_generator=language_generator,
    )


def _make_behind_training(
    num_samples: Optional[int],
    noise_objects: Optional[int],
    language_generator: LanguageGenerator[
        HighLevelSemanticsSituation, LinearizedDependencyTree
    ],
) -> Phase1InstanceGroup:
    figure_0 = standard_object("ball", BALL)
    figure_1 = standard_object("book", BOOK)
    figure_2 = standard_object("dad", DAD)
    ground_0 = standard_object("cookie", COOKIE)
    ground_1 = standard_object("table", TABLE)
<<<<<<< HEAD
    ground_2 = standard_object(
        "person", PERSON, banned_properties=[IS_SPEAKER, IS_ADDRESSEE]
    )
    speaker = standard_object("speaker", MOM, added_properties=[IS_SPEAKER])
    addressee = standard_object("addressee", LEARNER, added_properties=[IS_ADDRESSEE])
=======
    ground_2 = standard_object("person", PERSON)
>>>>>>> 664b49e4

    figures = immutableset([figure_0, figure_1, figure_2])
    grounds = immutableset([ground_0, ground_1, ground_2])

    return phase1_instances(
        "Preposition Training Behind",
        chain(
            *[
                flatten(
                    [
                        sampled(
                            _behind_template(
                                figure,
                                ground,
                                make_noise_objects(noise_objects),
                                is_training=True,
                                is_near=close,
                            ),
                            ontology=GAILA_PHASE_1_ONTOLOGY,
                            chooser=PHASE1_CHOOSER_FACTORY(),
                            max_to_sample=num_samples if num_samples else 5,
                        )
                        for figure in figures
                        for ground in grounds
                        for close in BOOL_SET
                    ]
                )
            ]
        ),
        language_generator=language_generator,
    )


def _make_in_front_training(
    num_samples: Optional[int],
    noise_objects: Optional[int],
    language_generator: LanguageGenerator[
        HighLevelSemanticsSituation, LinearizedDependencyTree
    ],
) -> Phase1InstanceGroup:
    figure_0 = standard_object("ball", BALL)
    figure_1 = standard_object("book", BOOK)
    figure_2 = standard_object("dad", DAD)
    ground_0 = standard_object("cookie", COOKIE)
    ground_1 = standard_object("table", TABLE)
<<<<<<< HEAD
    ground_2 = standard_object(
        "person", PERSON, banned_properties=[IS_SPEAKER, IS_ADDRESSEE]
    )
    speaker = standard_object("speaker", MOM, added_properties=[IS_SPEAKER])
    addressee = standard_object("addressee", LEARNER, added_properties=[IS_ADDRESSEE])
=======
    ground_2 = standard_object("person", PERSON)
>>>>>>> 664b49e4

    figures = immutableset([figure_0, figure_1, figure_2])
    grounds = immutableset([ground_0, ground_1, ground_2])

    return phase1_instances(
        "Preposition Training In Front",
        chain(
            *[
                flatten(
                    [
                        sampled(
                            _in_front_template(
                                figure,
                                ground,
                                make_noise_objects(noise_objects),
                                is_training=True,
                                is_near=close,
                            ),
                            ontology=GAILA_PHASE_1_ONTOLOGY,
                            chooser=PHASE1_CHOOSER_FACTORY(),
                            max_to_sample=num_samples if num_samples else 5,
                        )
                        for figure in figures
                        for ground in grounds
                        for close in BOOL_SET
                    ]
                )
            ]
        ),
        language_generator=language_generator,
    )


def _make_near_training(
    num_samples: Optional[int],
    noise_objects: Optional[int],
    language_generator: LanguageGenerator[
        HighLevelSemanticsSituation, LinearizedDependencyTree
    ],
) -> Phase1InstanceGroup:
    figure_0 = standard_object("ball", BALL)
    figure_1 = standard_object("book", BOOK)
    figure_2 = standard_object("dad", DAD)
    ground_0 = standard_object("cookie", COOKIE)
    ground_1 = standard_object("table", TABLE)
    ground_2 = standard_object(
        "person", PERSON, banned_properties=[IS_SPEAKER, IS_ADDRESSEE]
    )

    figures = immutableset([figure_0, figure_1, figure_2])
    grounds = immutableset([ground_0, ground_1, ground_2])

    return phase1_instances(
        "Preposition Training Near",
        chain(
            *[
                flatten(
                    [
                        sampled(
                            _near_template(
                                figure,
                                ground,
                                make_noise_objects(noise_objects),
                                is_training=True,
                            ),
                            ontology=GAILA_PHASE_1_ONTOLOGY,
                            chooser=PHASE1_CHOOSER_FACTORY(),
                            max_to_sample=num_samples if num_samples else 5,
                        )
                        for figure in figures
                        for ground in grounds
                    ]
                )
            ]
        ),
        language_generator=language_generator,
    )


def _make_far_training(
    num_samples: Optional[int],
    noise_objects: Optional[int],
    language_generator: LanguageGenerator[
        HighLevelSemanticsSituation, LinearizedDependencyTree
    ],
) -> Phase1InstanceGroup:
    figure_0 = standard_object("ball", BALL)
    figure_1 = standard_object("book", BOOK)
    figure_2 = standard_object("dad", DAD)
    ground_0 = standard_object("cookie", COOKIE)
    ground_1 = standard_object("table", TABLE)
    ground_2 = standard_object(
        "person", PERSON, banned_properties=[IS_SPEAKER, IS_ADDRESSEE]
    )

    figures = immutableset([figure_0, figure_1, figure_2])
    grounds = immutableset([ground_0, ground_1, ground_2])

    return phase1_instances(
        "Preposition Training Far",
        chain(
            *[
                flatten(
                    [
                        sampled(
                            _far_template(
                                figure,
                                ground,
                                make_noise_objects(noise_objects),
                                is_training=True,
                            ),
                            ontology=GAILA_PHASE_1_ONTOLOGY,
                            chooser=PHASE1_CHOOSER_FACTORY(),
                            max_to_sample=num_samples if num_samples else 5,
                        )
                        for figure in figures
                        for ground in grounds
                    ]
                )
            ]
        ),
        language_generator=language_generator,
    )


def _make_on_tests(
    num_samples: Optional[int],
    noise_objects: Optional[int],
    language_generator: LanguageGenerator[
        HighLevelSemanticsSituation, LinearizedDependencyTree
    ],
) -> Phase1InstanceGroup:
    figure_0 = standard_object(
        "figure_0", THING, banned_properties=[HOLLOW, IS_SPEAKER, IS_ADDRESSEE]
    )
    figure_1 = standard_object(
        "figure_1", THING, banned_properties=[HOLLOW, IS_SPEAKER, IS_ADDRESSEE]
    )
    ground_0 = standard_object(
        "ground_0",
        THING,
        required_properties=[CAN_HAVE_THINGS_RESTING_ON_THEM],
        banned_properties=[HOLLOW],
    )
    ground_1 = standard_object(
        "ground_1",
        THING,
        required_properties=[CAN_HAVE_THINGS_RESTING_ON_THEM],
        banned_properties=[HOLLOW],
    )

    figures = immutableset([figure_0, figure_1])
    grounds = immutableset([ground_0, ground_1])

    return phase1_instances(
        "Preposition Testing On",
        chain(
            *[
                flatten(
                    [
                        sampled(
                            _on_template(
                                figure,
                                ground,
                                make_noise_objects(noise_objects),
                                is_training=False,
                            ),
                            chooser=PHASE1_CHOOSER_FACTORY(),
                            ontology=GAILA_PHASE_1_ONTOLOGY,
                            max_to_sample=num_samples if num_samples else 5,
                        )
                        for figure in figures
                        for ground in grounds
                    ]
                )
            ]
        ),
        language_generator=language_generator,
    )


def _make_beside_tests(
    num_samples: Optional[int],
    noise_objects: Optional[int],
    language_generator: LanguageGenerator[
        HighLevelSemanticsSituation, LinearizedDependencyTree
    ],
) -> Phase1InstanceGroup:
    figure_0 = standard_object("figure_0", THING, banned_properties=[HOLLOW])
    figure_1 = standard_object("figure_1", THING, banned_properties=[HOLLOW])
    ground_0 = standard_object("ground_0", THING, banned_properties=[HOLLOW])
    ground_1 = standard_object("ground_1", THING, banned_properties=[HOLLOW])

    figures = immutableset([figure_0, figure_1])
    grounds = immutableset([ground_0, ground_1])

    return phase1_instances(
        "Preposition Testing Beside",
        chain(
            *[
                flatten(
                    [
                        sampled(
                            _beside_template(
                                figure,
                                ground,
                                make_noise_objects(noise_objects),
                                is_right=direction,
                                is_training=False,
                            ),
                            ontology=GAILA_PHASE_1_ONTOLOGY,
                            chooser=PHASE1_CHOOSER_FACTORY(),
                            max_to_sample=num_samples if num_samples else 5,
                        )
                        for figure in figures
                        for ground in grounds
                        for direction in BOOL_SET
                    ]
                )
            ]
        ),
        language_generator=language_generator,
    )


def _make_under_tests(
    num_samples: Optional[int],
    noise_objects: Optional[int],
    language_generator: LanguageGenerator[
        HighLevelSemanticsSituation, LinearizedDependencyTree
    ],
) -> Phase1InstanceGroup:
    figure_0 = standard_object("figure_0", THING, banned_properties=[HOLLOW])
    figure_1 = standard_object("figure_1", THING, banned_properties=[HOLLOW])
    ground_0 = standard_object(
        "ground_0",
        THING,
        required_properties=[HAS_SPACE_UNDER],
        banned_properties=[HOLLOW],
    )

    figures = immutableset([figure_0, figure_1])
    grounds = immutableset([ground_0])

    return phase1_instances(
        "Preposition Testing Under",
        chain(
            *[
                sampled(
                    _under_template(
                        figure,
                        ground,
                        make_noise_objects(noise_objects),
                        is_training=False,
                        is_distal=distance,
                        syntax_hints=[USE_ABOVE_BELOW] if use_above_below else [],
                    ),
                    ontology=GAILA_PHASE_1_ONTOLOGY,
                    chooser=PHASE1_CHOOSER_FACTORY(),
                    max_to_sample=num_samples if num_samples else 5,
                )
                for figure in figures
                for ground in grounds
                for distance in BOOL_SET
                for use_above_below in BOOL_SET
            ]
        ),
        language_generator=language_generator,
    )


def _make_over_tests(
    num_samples: Optional[int],
    noise_objects: Optional[int],
    language_generator: LanguageGenerator[
        HighLevelSemanticsSituation, LinearizedDependencyTree
    ],
) -> Phase1InstanceGroup:
    figure_0 = standard_object("figure_0", THING, banned_properties=[HOLLOW])
    figure_1 = standard_object("figure_1", THING, banned_properties=[HOLLOW])
    ground_0 = standard_object("ground_0", THING, banned_properties=[HOLLOW])
    ground_1 = standard_object("ground_1", THING, banned_properties=[HOLLOW])

    figures = immutableset([figure_0, figure_1])
    grounds = immutableset([ground_0, ground_1])

    return phase1_instances(
        "Preposition Testing Over",
        chain(
            *[
                sampled(
                    _over_template(
                        figure,
                        ground,
                        make_noise_objects(noise_objects),
                        is_training=False,
                        is_distal=distance,
                        syntax_hints=[USE_ABOVE_BELOW] if use_above_below else [],
                    ),
                    ontology=GAILA_PHASE_1_ONTOLOGY,
                    chooser=PHASE1_CHOOSER_FACTORY(),
                    max_to_sample=num_samples if num_samples else 5,
                )
                for figure in figures
                for ground in grounds
                for distance in BOOL_SET
                for use_above_below in BOOL_SET
            ]
        ),
        language_generator=language_generator,
    )


def _make_in_tests(
    num_samples: Optional[int],
    noise_objects: Optional[int],
    language_generator: LanguageGenerator[
        HighLevelSemanticsSituation, LinearizedDependencyTree
    ],
) -> Phase1InstanceGroup:
    figure_0 = object_variable(
        "figure_0", THING, banned_properties=[IS_BODY_PART, IS_SPEAKER, IS_ADDRESSEE]
    )
    figure_1 = standard_object(
        "figure_1", THING, banned_properties=[IS_BODY_PART, IS_SPEAKER, IS_ADDRESSEE]
    )
    ground_0 = standard_object(
        "ground_0",
        THING,
        required_properties=[HOLLOW],
        banned_properties=[IS_SPEAKER, IS_ADDRESSEE],
    )
    ground_1 = standard_object(
        "ground_1",
        THING,
        required_properties=[HOLLOW],
        banned_properties=[IS_SPEAKER, IS_ADDRESSEE],
    )

    figures = immutableset([figure_0, figure_1])
    grounds = immutableset([ground_0, ground_1])

    return phase1_instances(
        "Preposition Testing In",
        chain(
            *[
                sampled(
                    _in_template(
                        figure,
                        ground,
                        make_noise_objects(noise_objects),
                        is_training=False,
                    ),
                    ontology=GAILA_PHASE_1_ONTOLOGY,
                    chooser=PHASE1_CHOOSER_FACTORY(),
                    max_to_sample=num_samples if num_samples else 5,
                )
                for figure in figures
                for ground in grounds
            ]
        ),
        language_generator=language_generator,
    )


def _make_behind_tests(
    num_samples: Optional[int],
    noise_objects: Optional[int],
    language_generator: LanguageGenerator[
        HighLevelSemanticsSituation, LinearizedDependencyTree
    ],
) -> Phase1InstanceGroup:
    figure_0 = standard_object(
        "figure_0", THING, banned_properties=[HOLLOW, IS_SPEAKER, IS_ADDRESSEE]
    )
    figure_1 = standard_object(
        "figure_1", THING, banned_properties=[HOLLOW, IS_SPEAKER, IS_ADDRESSEE]
    )
    ground_0 = standard_object(
        "ground_0", THING, banned_properties=[HOLLOW, IS_SPEAKER, IS_ADDRESSEE]
    )
    ground_1 = standard_object(
        "ground_1", THING, banned_properties=[HOLLOW, IS_SPEAKER, IS_ADDRESSEE]
    )

    figures = immutableset([figure_0, figure_1])
    grounds = immutableset([ground_0, ground_1])

    return phase1_instances(
        "Preposition Testing Behind",
        chain(
            *[
                flatten(
                    [
                        sampled(
                            _behind_template(
                                figure,
                                ground,
                                make_noise_objects(noise_objects),
                                is_training=False,
                                is_near=close,
                            ),
                            ontology=GAILA_PHASE_1_ONTOLOGY,
                            chooser=PHASE1_CHOOSER_FACTORY(),
                            max_to_sample=num_samples if num_samples else 5,
                        )
                        for figure in figures
                        for ground in grounds
                        for close in BOOL_SET
                    ]
                )
            ]
        ),
        language_generator=language_generator,
    )


def _make_in_front_tests(
    num_samples: Optional[int],
    noise_objects: Optional[int],
    language_generator: LanguageGenerator[
        HighLevelSemanticsSituation, LinearizedDependencyTree
    ],
) -> Phase1InstanceGroup:
    figure_0 = standard_object(
        "figure_0", THING, banned_properties=[HOLLOW, IS_SPEAKER, IS_ADDRESSEE]
    )
    figure_1 = standard_object(
        "figure_1", THING, banned_properties=[HOLLOW, IS_SPEAKER, IS_ADDRESSEE]
    )
    ground_0 = standard_object(
        "ground_0", THING, banned_properties=[HOLLOW, IS_SPEAKER, IS_ADDRESSEE]
    )
    ground_1 = standard_object(
        "ground_1", THING, banned_properties=[HOLLOW, IS_SPEAKER, IS_ADDRESSEE]
    )

    figures = immutableset([figure_0, figure_1])
    grounds = immutableset([ground_0, ground_1])

    return phase1_instances(
        "Preposition Testing In Front",
        chain(
            *[
                flatten(
                    [
                        sampled(
                            _in_front_template(
                                figure,
                                ground,
                                make_noise_objects(noise_objects),
                                is_training=False,
                                is_near=close,
                            ),
                            ontology=GAILA_PHASE_1_ONTOLOGY,
                            chooser=PHASE1_CHOOSER_FACTORY(),
                            max_to_sample=num_samples if num_samples else 5,
                        )
                        for figure in figures
                        for ground in grounds
                        for close in BOOL_SET
                    ]
                )
            ]
        ),
        language_generator=language_generator,
    )


def _make_near_tests(
    num_samples: Optional[int],
    noise_objects: Optional[int],
    language_generator: LanguageGenerator[
        HighLevelSemanticsSituation, LinearizedDependencyTree
    ],
) -> Phase1InstanceGroup:
    figure_0 = standard_object("figure_0", THING, banned_properties=[HOLLOW])
    figure_1 = standard_object("figure_1", THING, banned_properties=[HOLLOW])
    ground_0 = standard_object("ground_0", THING, banned_properties=[HOLLOW])
    ground_1 = standard_object("ground_1", THING, banned_properties=[HOLLOW])

    figures = immutableset([figure_0, figure_1])
    grounds = immutableset([ground_0, ground_1])

    return phase1_instances(
        "Preposition Testing Near",
        chain(
            *[
                flatten(
                    [
                        sampled(
                            _near_template(
                                figure,
                                ground,
                                make_noise_objects(noise_objects),
                                is_training=False,
                            ),
                            ontology=GAILA_PHASE_1_ONTOLOGY,
                            chooser=PHASE1_CHOOSER_FACTORY(),
                            max_to_sample=num_samples if num_samples else 5,
                        )
                        for figure in figures
                        for ground in grounds
                    ]
                )
            ]
        ),
        language_generator=language_generator,
    )


def _make_far_tests(
    num_samples: Optional[int],
    noise_objects: Optional[int],
    language_generator: LanguageGenerator[
        HighLevelSemanticsSituation, LinearizedDependencyTree
    ],
) -> Phase1InstanceGroup:
    figure_0 = standard_object("figure_0", THING, banned_properties=[HOLLOW])
    figure_1 = standard_object("figure_1", THING, banned_properties=[HOLLOW])
    ground_0 = standard_object("ground_0", THING, banned_properties=[HOLLOW])
    ground_1 = standard_object("ground_1", THING, banned_properties=[HOLLOW])

    figures = immutableset([figure_0, figure_1])
    grounds = immutableset([ground_0, ground_1])

    return phase1_instances(
        "Preposition Testing Far",
        chain(
            *[
                flatten(
                    [
                        sampled(
                            _far_template(
                                figure,
                                ground,
                                make_noise_objects(noise_objects),
                                is_training=False,
                            ),
                            ontology=GAILA_PHASE_1_ONTOLOGY,
                            chooser=PHASE1_CHOOSER_FACTORY(),
                            max_to_sample=num_samples if num_samples else 5,
                        )
                        for figure in figures
                        for ground in grounds
                    ]
                )
            ]
        ),
        language_generator=language_generator,
    )


def make_prepositions_curriculum_training(
    num_samples: Optional[int],
    num_noise_objects: Optional[int],
    language_generator: LanguageGenerator[
        HighLevelSemanticsSituation, LinearizedDependencyTree
    ],
) -> Sequence[Phase1InstanceGroup]:
    return [
        _make_on_training(num_samples, num_noise_objects, language_generator),
        _make_beside_training(num_samples, num_noise_objects, language_generator),
        _make_under_training(num_samples, num_noise_objects, language_generator),
        _make_over_training(num_samples, num_noise_objects, language_generator),
        _make_in_training(num_samples, num_noise_objects, language_generator),
        _make_behind_training(num_samples, num_noise_objects, language_generator),
        _make_in_front_training(num_samples, num_noise_objects, language_generator),
        _make_near_training(num_samples, num_noise_objects, language_generator),
        _make_far_training(num_samples, num_noise_objects, language_generator),
    ]


def make_prepositions_curriculum_testing(
    num_samples: Optional[int],
    num_noise_objects: Optional[int],
    language_generator: LanguageGenerator[
        HighLevelSemanticsSituation, LinearizedDependencyTree
    ],
) -> Sequence[Phase1InstanceGroup]:
    return [
        _make_on_tests(num_samples, num_noise_objects, language_generator),
        _make_beside_tests(num_samples, num_noise_objects, language_generator),
        _make_under_tests(num_samples, num_noise_objects, language_generator),
        _make_over_tests(num_samples, num_noise_objects, language_generator),
        _make_in_tests(num_samples, num_noise_objects, language_generator),
        _make_behind_tests(num_samples, num_noise_objects, language_generator),
        _make_in_front_tests(num_samples, num_noise_objects, language_generator),
        _make_near_tests(num_samples, num_noise_objects, language_generator),
        _make_far_tests(num_samples, num_noise_objects, language_generator),
    ]


def make_prepositions_curriculum(
    num_samples: Optional[int],
    num_noise_objects: Optional[int],
    language_generator: LanguageGenerator[
        HighLevelSemanticsSituation, LinearizedDependencyTree
    ],
) -> Sequence[Phase1InstanceGroup]:
    return flatten(
        [
            make_prepositions_curriculum_training(
                num_samples, num_noise_objects, language_generator
            ),
            make_prepositions_curriculum_testing(
                num_samples, num_noise_objects, language_generator
            ),
        ]
    )<|MERGE_RESOLUTION|>--- conflicted
+++ resolved
@@ -485,15 +485,12 @@
     figure_2 = standard_object("dad", DAD)
     ground_0 = standard_object("cookie", COOKIE)
     ground_1 = standard_object("table", TABLE)
-<<<<<<< HEAD
     ground_2 = standard_object(
         "person", PERSON, banned_properties=[IS_SPEAKER, IS_ADDRESSEE]
     )
-    speaker = standard_object("speaker", MOM, added_properties=[IS_SPEAKER])
-    addressee = standard_object("addressee", LEARNER, added_properties=[IS_ADDRESSEE])
-=======
-    ground_2 = standard_object("person", PERSON)
->>>>>>> 664b49e4
+    speaker = standard_object("speaker", MOM, banned_properties=[IS_SPEAKER, IS_ADDRESSEE], added_properties=[IS_SPEAKER])
+    addressee = standard_object("addressee", LEARNER, banned_properties=[IS_SPEAKER, IS_ADDRESSEE], added_properties=[IS_ADDRESSEE])
+
 
     figures = immutableset([figure_0, figure_1, figure_2])
     grounds = immutableset([ground_0, ground_1, ground_2])
@@ -539,15 +536,12 @@
     figure_2 = standard_object("dad", DAD)
     ground_0 = standard_object("cookie", COOKIE)
     ground_1 = standard_object("table", TABLE)
-<<<<<<< HEAD
     ground_2 = standard_object(
         "person", PERSON, banned_properties=[IS_SPEAKER, IS_ADDRESSEE]
     )
     speaker = standard_object("speaker", MOM, added_properties=[IS_SPEAKER])
     addressee = standard_object("addressee", LEARNER, added_properties=[IS_ADDRESSEE])
-=======
-    ground_2 = standard_object("person", PERSON)
->>>>>>> 664b49e4
+
 
     figures = immutableset([figure_0, figure_1, figure_2])
     grounds = immutableset([ground_0, ground_1, ground_2])
