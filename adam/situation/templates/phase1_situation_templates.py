"""
This contains methods that create common situation templates.
"""
from typing import Iterable
from adam.ontology.phase1_spatial_relations import SpatialPath, VIA
from adam.curriculum.curriculum_utils import GROUND_OBJECT_TEMPLATE
from adam.ontology.during import DuringAction
from adam.ontology.phase1_ontology import (
    strictly_above,
    negate,
    on,
    AGENT,
    DISTAL,
    FLY,
    bigger_than,
    JUMP_INITIAL_SUPPORTER_AUX,
    JUMP,
    GOAL,
    THEME,
    PUT,
    has,
    GO,
    near,
    inside,
)
from adam.ontology.phase1_spatial_relations import (
    INTERIOR,
    Region,
    GRAVITATIONAL_UP,
    EXTERIOR_BUT_IN_CONTACT,
    GRAVITATIONAL_DOWN,
    PROXIMAL,
)
from adam.relation import flatten_relations
from adam.situation import Action
from adam.situation.templates.phase1_templates import (
    Phase1SituationTemplate,
    TemplateObjectVariable,
)


def _go_in_template(
    agent: TemplateObjectVariable,
    goal_object: TemplateObjectVariable,
    background: Iterable[TemplateObjectVariable],
) -> Phase1SituationTemplate:
    return Phase1SituationTemplate(
        f"go_in-{agent.handle}-in-{goal_object.handle}",
        salient_object_variables=[agent, goal_object],
        background_object_variables=background,
        actions=[
            Action(
                GO,
                argument_roles_to_fillers=[
                    (AGENT, agent),
                    (GOAL, Region(goal_object, distance=INTERIOR)),
                ],
            )
        ],
        constraining_relations=flatten_relations(bigger_than(goal_object, agent)),
        after_action_relations=[inside(agent, goal_object)],
    )


def _go_to_template(
    agent: TemplateObjectVariable,
    goal_object: TemplateObjectVariable,
    background: Iterable[TemplateObjectVariable],
) -> Phase1SituationTemplate:
    return Phase1SituationTemplate(
        f"go_to-{agent.handle}-to-{goal_object.handle}",
        salient_object_variables=[agent, goal_object],
        background_object_variables=background,
        actions=[
            Action(
                GO,
                argument_roles_to_fillers=[
                    (AGENT, agent),
                    (GOAL, Region(goal_object, distance=PROXIMAL)),
                ],
            )
        ],
        after_action_relations=[near(agent, goal_object)],
        gazed_objects=[agent],
    )


def _go_under_template(
    agent: TemplateObjectVariable,
    goal_object: TemplateObjectVariable,
    background: Iterable[TemplateObjectVariable],
    *,
    is_distal: bool,  # pylint:disable=unused-argument
) -> Phase1SituationTemplate:
    return Phase1SituationTemplate(
        f"go_under-{agent.handle}-under-{goal_object.handle}",
        salient_object_variables=[agent, goal_object],
        background_object_variables=background,
        actions=[
            Action(
                GO,
                argument_roles_to_fillers=[
                    (AGENT, agent),
                    (
                        GOAL,
                        Region(
                            goal_object, distance=PROXIMAL, direction=GRAVITATIONAL_DOWN
                        ),
                    ),
                ],
            )
        ],
        before_action_relations=[negate(on(goal_object, GROUND_OBJECT_TEMPLATE))],
        asserted_always_relations=[negate(on(goal_object, GROUND_OBJECT_TEMPLATE))],
        after_action_relations=[
            negate(on(goal_object, GROUND_OBJECT_TEMPLATE)),
            near(agent, goal_object),
        ],
        constraining_relations=flatten_relations(bigger_than(goal_object, agent)),
    )


def _put_on_template(
    agent: TemplateObjectVariable,
    theme: TemplateObjectVariable,
    goal_reference: TemplateObjectVariable,
    background: Iterable[TemplateObjectVariable],
) -> Phase1SituationTemplate:
    return Phase1SituationTemplate(
        f"{agent.handle}-puts-{theme.handle}-on-{goal_reference.handle}",
        salient_object_variables=[agent, theme, goal_reference],
        background_object_variables=background,
        actions=[
            Action(
                PUT,
                argument_roles_to_fillers=[
                    (AGENT, agent),
                    (THEME, theme),
                    (
                        GOAL,
                        Region(
                            goal_reference,
                            distance=EXTERIOR_BUT_IN_CONTACT,
                            direction=GRAVITATIONAL_UP,
                        ),
                    ),
                ],
            )
        ],
        constraining_relations=[bigger_than(goal_reference, theme)]
        # constraining_relations=flatten_relations(
        #     bigger_than([agent, goal_reference], theme)
        # ),
    )


def _put_on_body_part_template(
    # X puts Y on body part
    agent: TemplateObjectVariable,
    theme: TemplateObjectVariable,
    goal_reference: TemplateObjectVariable,
    background: Iterable[TemplateObjectVariable],
) -> Phase1SituationTemplate:
    return Phase1SituationTemplate(
        f"{agent.handle}-puts-{theme.handle}-on-{goal_reference.handle}",
        salient_object_variables=[agent, theme, goal_reference],
        background_object_variables=background,
        actions=[
            Action(
                PUT,
                argument_roles_to_fillers=[
                    (AGENT, agent),
                    (THEME, theme),
                    (
                        GOAL,
                        Region(
                            goal_reference,
                            distance=EXTERIOR_BUT_IN_CONTACT,
                            direction=GRAVITATIONAL_UP,
                        ),
                    ),
                ],
            )
        ],
        constraining_relations=flatten_relations(
            bigger_than([agent, goal_reference], theme)
        ),
        asserted_always_relations=flatten_relations(has(agent, goal_reference)),
    )


def _put_in_template(
    agent: TemplateObjectVariable,
    theme: TemplateObjectVariable,
    goal_reference: TemplateObjectVariable,
    background: Iterable[TemplateObjectVariable],
) -> Phase1SituationTemplate:
    return Phase1SituationTemplate(
        f"{agent.handle}-puts-{theme.handle}-in-{goal_reference.handle}",
        salient_object_variables=[agent, theme, goal_reference],
        background_object_variables=background,
        actions=[
            Action(
                PUT,
                argument_roles_to_fillers=[
                    (AGENT, agent),
                    (THEME, theme),
                    (GOAL, Region(goal_reference, distance=INTERIOR)),
                ],
            )
        ],
        constraining_relations=flatten_relations(bigger_than(goal_reference, theme)),
    )


def _jump_over_template(
    # "Mom jumps over a ball"
    agent: TemplateObjectVariable,
    object_in_path: TemplateObjectVariable,
    background: Iterable[TemplateObjectVariable],
) -> Phase1SituationTemplate:
    return Phase1SituationTemplate(
        f"{agent.handle}-jumps-over-{object_in_path.handle}",
        salient_object_variables=[agent, object_in_path],
        background_object_variables=background,
        actions=[
            Action(
                JUMP,
                argument_roles_to_fillers=[(AGENT, agent)],
                during=DuringAction(
                    at_some_point=flatten_relations(
                        strictly_above(agent, object_in_path)
                    ),
                    objects_to_paths=[
                        (
                            agent,
                            SpatialPath(
                                operator=VIA,
                                reference_source_object=Region(
                                    object_in_path,
                                    direction=GRAVITATIONAL_UP,
                                    distance=DISTAL,
                                ),
                                reference_destination_object=GROUND_OBJECT_TEMPLATE,
                            ),
                        )
                    ],
                ),
                auxiliary_variable_bindings=[
                    (JUMP_INITIAL_SUPPORTER_AUX, GROUND_OBJECT_TEMPLATE)
                ],
            )
        ],
<<<<<<< HEAD
=======
        asserted_always_relations=[negate(on(agent, GROUND_OBJECT_TEMPLATE))],
        constraining_relations=flatten_relations(bigger_than(agent, object_in_path)),
>>>>>>> ebee27f7
    )


def _fly_over_template(
    # A bird flies over a ball
    agent: TemplateObjectVariable,
    object_in_path: TemplateObjectVariable,
    background: Iterable[TemplateObjectVariable],
) -> Phase1SituationTemplate:
    return Phase1SituationTemplate(
        f"{agent.handle}-flies-over-{object_in_path.handle}",
        salient_object_variables=[agent, object_in_path],
        background_object_variables=background,
        actions=[
            Action(
                FLY,
                argument_roles_to_fillers=[(AGENT, agent)],
                during=DuringAction(
                    at_some_point=flatten_relations(strictly_above(agent, object_in_path))
                ),
            )
        ],
    )


def _fly_under_template(
    # A bird flies under a chair
    agent: TemplateObjectVariable,
    object_in_path: TemplateObjectVariable,
    background: Iterable[TemplateObjectVariable],
) -> Phase1SituationTemplate:
    return Phase1SituationTemplate(
        f"{agent.handle}-flies-under-{object_in_path.handle}",
        salient_object_variables=[agent, object_in_path],
        background_object_variables=background,
        actions=[
            Action(
                FLY,
                argument_roles_to_fillers=[(AGENT, agent)],
                during=DuringAction(
                    at_some_point=flatten_relations(strictly_above(object_in_path, agent))
                ),
            )
        ],
        asserted_always_relations=[negate(on(object_in_path, GROUND_OBJECT_TEMPLATE))],
        before_action_relations=[negate(on(object_in_path, GROUND_OBJECT_TEMPLATE))],
        after_action_relations=[negate(on(object_in_path, GROUND_OBJECT_TEMPLATE))],
        constraining_relations=flatten_relations(bigger_than(object_in_path, agent)),
    )<|MERGE_RESOLUTION|>--- conflicted
+++ resolved
@@ -251,11 +251,9 @@
                 ],
             )
         ],
-<<<<<<< HEAD
-=======
         asserted_always_relations=[negate(on(agent, GROUND_OBJECT_TEMPLATE))],
         constraining_relations=flatten_relations(bigger_than(agent, object_in_path)),
->>>>>>> ebee27f7
+
     )
 
 
