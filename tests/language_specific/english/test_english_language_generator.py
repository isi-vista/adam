from typing import Tuple

from more_itertools import only, first

from adam.curriculum.phase1_curriculum import (
    make_jump_over_object_template,
    JUMPER,
    JUMPED_OVER,
    _GROUND_OBJECT,
)
from adam.language_specific.english.english_language_generator import (
    PREFER_DITRANSITIVE,
    SimpleRuleBasedEnglishLanguageGenerator,
    USE_ADVERBIAL_PATH_MODIFIER,
)
from adam.language_specific.english.english_phase_1_lexicon import (
    GAILA_PHASE_1_ENGLISH_LEXICON,
)
from adam.ontology import IN_REGION
from adam.ontology.during import DuringAction
from adam.ontology.phase1_ontology import (
    AGENT,
    BABY,
    BALL,
    BIRD,
    BOX,
    COOKIE,
    DAD,
    FALL,
    FLY,
    GAILA_PHASE_1_ONTOLOGY,
    GIVE,
    GOAL,
    GREEN,
    GROUND,
    HAS,
    IS_ADDRESSEE,
    IS_SPEAKER,
    MOM,
    PUSH,
    PUT,
    ROLL,
    TABLE,
    THEME,
    THROW,
    WATER,
    on,
<<<<<<< HEAD
    JUICE,
    CUP,
    DRINK,
    DRINK_CONTAINER_AUX,
=======
    CHAIR,
>>>>>>> ebab3aae
)
from adam.ontology.phase1_spatial_relations import (
    AWAY_FROM,
    DISTAL,
    Direction,
    EXTERIOR_BUT_IN_CONTACT,
    GRAVITATIONAL_AXIS,
    GRAVITATIONAL_UP,
    INTERIOR,
    Region,
    SpatialPath,
)
from adam.random_utils import FixedIndexChooser, RandomChooser
from adam.relation import Relation
from adam.situation import Action, SituationObject
from adam.situation.high_level_semantics_situation import HighLevelSemanticsSituation
from adam.situation.templates.phase1_templates import (
    fixed_assignment,
    TemplateVariableAssignment,
)
from tests.sample_situations import make_bird_flies_over_a_house
from tests.situation.situation_test import make_mom_put_ball_on_table

_SIMPLE_GENERATOR = SimpleRuleBasedEnglishLanguageGenerator(
    ontology_lexicon=GAILA_PHASE_1_ENGLISH_LEXICON
)


def test_common_noun():
    situation = HighLevelSemanticsSituation(
        ontology=GAILA_PHASE_1_ONTOLOGY, salient_objects=[SituationObject(BALL)]
    )
    assert only(
        _SIMPLE_GENERATOR.generate_language(situation, FixedIndexChooser(0))
    ).as_token_sequence() == ("a", "ball")


def test_mass_noun():
    situation = HighLevelSemanticsSituation(
        ontology=GAILA_PHASE_1_ONTOLOGY, salient_objects=[SituationObject(WATER)]
    )
    assert only(
        _SIMPLE_GENERATOR.generate_language(situation, FixedIndexChooser(0))
    ).as_token_sequence() == ("water",)


def test_proper_noun():
    situation = HighLevelSemanticsSituation(
        ontology=GAILA_PHASE_1_ONTOLOGY, salient_objects=[SituationObject(MOM)]
    )
    assert only(
        _SIMPLE_GENERATOR.generate_language(situation, FixedIndexChooser(0))
    ).as_token_sequence() == ("Mom",)


def test_one_object():
    box = SituationObject(BOX)
    situation = HighLevelSemanticsSituation(
        ontology=GAILA_PHASE_1_ONTOLOGY, salient_objects=[box]
    )
    assert only(
        _SIMPLE_GENERATOR.generate_language(situation, FixedIndexChooser(0))
    ).as_token_sequence() == ("a", "box")


def test_two_objects():
    box_1 = SituationObject(BOX, debug_handle="box_0")
    box_2 = SituationObject(BOX, debug_handle="box_1")
    situation = HighLevelSemanticsSituation(
        ontology=GAILA_PHASE_1_ONTOLOGY, salient_objects=[box_1, box_2]
    )
    assert only(
        _SIMPLE_GENERATOR.generate_language(situation, FixedIndexChooser(0))
    ).as_token_sequence() == ("two", "boxes")


def test_many_objects():
    ball_1 = SituationObject(BALL, debug_handle="ball_0")
    ball_2 = SituationObject(BALL, debug_handle="ball_1")
    ball_3 = SituationObject(BALL, debug_handle="ball_2")
    situation = HighLevelSemanticsSituation(
        ontology=GAILA_PHASE_1_ONTOLOGY, salient_objects=[ball_1, ball_2, ball_3]
    )
    assert only(
        _SIMPLE_GENERATOR.generate_language(situation, FixedIndexChooser(0))
    ).as_token_sequence() == ("many", "balls")


def test_simple_verb():
    mom = SituationObject(MOM)
    table = SituationObject(TABLE)
    situation = HighLevelSemanticsSituation(
        ontology=GAILA_PHASE_1_ONTOLOGY,
        salient_objects=[mom, table],
        actions=[
            Action(
                action_type=PUSH, argument_roles_to_fillers=[(AGENT, mom), (THEME, table)]
            )
        ],
    )
    # TODO: address morphology to capture verb conjugation here
    assert only(
        _SIMPLE_GENERATOR.generate_language(situation, FixedIndexChooser(0))
    ).as_token_sequence() == ("Mom", "pushes", "a", "table")


def test_mom_put_a_ball_on_a_table():
    situation = make_mom_put_ball_on_table()
    assert only(
        _SIMPLE_GENERATOR.generate_language(situation, FixedIndexChooser(0))
    ).as_token_sequence() == ("Mom", "puts", "a", "ball", "on", "a", "table")


def test_mom_put_a_ball_on_a_table_using_i():
    mom = SituationObject(ontology_node=MOM, properties=[IS_SPEAKER])
    ball = SituationObject(ontology_node=BALL)
    table = SituationObject(ontology_node=TABLE)
    situation = HighLevelSemanticsSituation(
        ontology=GAILA_PHASE_1_ONTOLOGY,
        salient_objects=[mom, ball, table],
        actions=[
            Action(
                PUT,
                (
                    (AGENT, mom),
                    (THEME, ball),
                    (
                        GOAL,
                        Region(
                            reference_object=table,
                            distance=EXTERIOR_BUT_IN_CONTACT,
                            direction=Direction(
                                positive=True, relative_to_axis=GRAVITATIONAL_AXIS
                            ),
                        ),
                    ),
                ),
            )
        ],
    )
    assert only(
        _SIMPLE_GENERATOR.generate_language(situation, FixedIndexChooser(0))
    ).as_token_sequence() == ("I", "put", "a", "ball", "on", "a", "table")


def test_mom_put_a_ball_on_a_table_using_you():
    mom = SituationObject(ontology_node=MOM, properties=[IS_ADDRESSEE])
    ball = SituationObject(ontology_node=BALL)
    table = SituationObject(ontology_node=TABLE)
    situation = HighLevelSemanticsSituation(
        ontology=GAILA_PHASE_1_ONTOLOGY,
        salient_objects=[mom, ball, table],
        actions=[
            Action(
                PUT,
                (
                    (AGENT, mom),
                    (THEME, ball),
                    (
                        GOAL,
                        Region(
                            reference_object=table,
                            distance=EXTERIOR_BUT_IN_CONTACT,
                            direction=Direction(
                                positive=True, relative_to_axis=GRAVITATIONAL_AXIS
                            ),
                        ),
                    ),
                ),
            )
        ],
    )
    assert only(
        _SIMPLE_GENERATOR.generate_language(situation, FixedIndexChooser(0))
    ).as_token_sequence() == ("you", "put", "a", "ball", "on", "a", "table")


def test_dad_put_a_cookie_in_a_box():
    dad = SituationObject(DAD)
    cookie = SituationObject(COOKIE)
    box = SituationObject(BOX)
    situation = HighLevelSemanticsSituation(
        ontology=GAILA_PHASE_1_ONTOLOGY,
        salient_objects=[dad, cookie, box],
        actions=[
            Action(
                PUT,
                (
                    (AGENT, dad),
                    (THEME, cookie),
                    (GOAL, Region(reference_object=box, distance=INTERIOR)),
                ),
            )
        ],
    )

    assert only(
        _SIMPLE_GENERATOR.generate_language(situation, FixedIndexChooser(0))
    ).as_token_sequence() == ("Dad", "puts", "a", "cookie", "in", "a", "box")


def test_situation_with_ground():
    dad = SituationObject(DAD)
    cookie = SituationObject(COOKIE)
    box = SituationObject(BOX)
    ground = SituationObject(GROUND)
    situation = HighLevelSemanticsSituation(
        ontology=GAILA_PHASE_1_ONTOLOGY,
        salient_objects=[dad, cookie, box, ground],
        actions=[
            Action(
                PUT,
                (
                    (AGENT, dad),
                    (THEME, cookie),
                    (GOAL, Region(reference_object=box, distance=INTERIOR)),
                ),
            )
        ],
    )

    assert only(
        _SIMPLE_GENERATOR.generate_language(situation, FixedIndexChooser(0))
    ).as_token_sequence() == ("Dad", "puts", "a", "cookie", "in", "a", "box")


def test_dad_put_a_cookie_in_a_box_using_i():
    dad = SituationObject(DAD, properties=[IS_SPEAKER])
    cookie = SituationObject(COOKIE)
    box = SituationObject(BOX)
    situation = HighLevelSemanticsSituation(
        ontology=GAILA_PHASE_1_ONTOLOGY,
        salient_objects=[dad, cookie, box],
        actions=[
            Action(
                PUT,
                (
                    (AGENT, dad),
                    (THEME, cookie),
                    (GOAL, Region(reference_object=box, distance=INTERIOR)),
                ),
            )
        ],
    )

    assert only(
        _SIMPLE_GENERATOR.generate_language(situation, FixedIndexChooser(0))
    ).as_token_sequence() == ("I", "put", "a", "cookie", "in", "a", "box")


def test_dad_put_a_cookie_in_a_box_using_you():
    dad = SituationObject(DAD, properties=[IS_ADDRESSEE])
    cookie = SituationObject(COOKIE)
    box = SituationObject(BOX)
    situation = HighLevelSemanticsSituation(
        ontology=GAILA_PHASE_1_ONTOLOGY,
        salient_objects=[dad, cookie, box],
        actions=[
            Action(
                PUT,
                (
                    (AGENT, dad),
                    (THEME, cookie),
                    (GOAL, Region(reference_object=box, distance=INTERIOR)),
                ),
            )
        ],
    )

    assert only(
        _SIMPLE_GENERATOR.generate_language(situation, FixedIndexChooser(0))
    ).as_token_sequence() == ("you", "put", "a", "cookie", "in", "a", "box")


def test_dad_put_a_cookie_in_a_box_using_my_as_dad_speaker():
    dad = SituationObject(DAD, properties=[IS_SPEAKER])
    cookie = SituationObject(COOKIE)
    box = SituationObject(BOX)
    situation = HighLevelSemanticsSituation(
        ontology=GAILA_PHASE_1_ONTOLOGY,
        salient_objects=[dad, cookie, box],
        always_relations=[Relation(HAS, dad, box)],
        actions=[
            Action(
                PUT,
                (
                    (AGENT, dad),
                    (THEME, cookie),
                    (GOAL, Region(reference_object=box, distance=INTERIOR)),
                ),
            )
        ],
    )

    assert only(
        _SIMPLE_GENERATOR.generate_language(situation, FixedIndexChooser(0))
    ).as_token_sequence() == ("I", "put", "a", "cookie", "in", "my", "box")


def test_dad_put_a_cookie_in_a_box_using_possession():
    dad = SituationObject(DAD)
    cookie = SituationObject(COOKIE)
    box = SituationObject(BOX)
    situation = HighLevelSemanticsSituation(
        ontology=GAILA_PHASE_1_ONTOLOGY,
        salient_objects=[dad, cookie, box],
        always_relations=[Relation(HAS, dad, box)],
        actions=[
            Action(
                PUT,
                (
                    (AGENT, dad),
                    (THEME, cookie),
                    (GOAL, Region(reference_object=box, distance=INTERIOR)),
                ),
            )
        ],
    )

    assert only(
        _SIMPLE_GENERATOR.generate_language(situation, FixedIndexChooser(0))
    ).as_token_sequence() == ("Dad", "puts", "a", "cookie", "in", "a", "box")


def test_dad_put_a_cookie_in_a_box_using_you_your():
    dad = SituationObject(DAD, properties=[IS_ADDRESSEE])
    cookie = SituationObject(COOKIE)
    box = SituationObject(BOX)
    situation = HighLevelSemanticsSituation(
        ontology=GAILA_PHASE_1_ONTOLOGY,
        salient_objects=[dad, cookie, box],
        always_relations=[Relation(HAS, dad, box)],
        actions=[
            Action(
                PUT,
                (
                    (AGENT, dad),
                    (THEME, cookie),
                    (GOAL, Region(reference_object=box, distance=INTERIOR)),
                ),
            )
        ],
    )

    assert only(
        _SIMPLE_GENERATOR.generate_language(situation, FixedIndexChooser(0))
    ).as_token_sequence() == ("you", "put", "a", "cookie", "in", "your", "box")


def test_dad_put_a_cookie_in_a_box_using_my_as_mom_speaker():
    dad = SituationObject(DAD)
    cookie = SituationObject(COOKIE)
    mom = SituationObject(MOM, properties=[IS_SPEAKER])
    box = SituationObject(BOX)
    situation = HighLevelSemanticsSituation(
        ontology=GAILA_PHASE_1_ONTOLOGY,
        salient_objects=[dad, cookie, box],
        always_relations=[Relation(HAS, mom, box)],
        actions=[
            Action(
                PUT,
                (
                    (AGENT, dad),
                    (THEME, cookie),
                    (GOAL, Region(reference_object=box, distance=INTERIOR)),
                ),
            )
        ],
    )

    assert only(
        _SIMPLE_GENERATOR.generate_language(situation, FixedIndexChooser(0))
    ).as_token_sequence() == ("Dad", "puts", "a", "cookie", "in", "my", "box")


def test_i_put_a_cookie_in_dads_box_using_my_as_mom_speaker():
    dad = SituationObject(DAD)
    cookie = SituationObject(COOKIE)
    mom = SituationObject(MOM, properties=[IS_SPEAKER])
    box = SituationObject(BOX)
    situation = HighLevelSemanticsSituation(
        ontology=GAILA_PHASE_1_ONTOLOGY,
        salient_objects=[mom, cookie, box, dad],
        always_relations=[Relation(HAS, dad, box)],
        actions=[
            Action(
                PUT,
                (
                    (AGENT, mom),
                    (THEME, cookie),
                    (GOAL, Region(reference_object=box, distance=INTERIOR)),
                ),
            )
        ],
    )

    assert only(
        _SIMPLE_GENERATOR.generate_language(situation, FixedIndexChooser(0))
    ).as_token_sequence() == ("I", "put", "a", "cookie", "in", "Dad", "'s", "box")


def test_dad_has_a_cookie():
    dad = SituationObject(DAD)
    cookie = SituationObject(COOKIE)
    situation = HighLevelSemanticsSituation(
        ontology=GAILA_PHASE_1_ONTOLOGY,
        salient_objects=[dad, cookie],
        always_relations=[Relation(HAS, dad, cookie)],
        actions=[],
    )

    assert only(
        _SIMPLE_GENERATOR.generate_language(situation, FixedIndexChooser(0))
    ).as_token_sequence() == ("Dad", "has", "a", "cookie")


def test_green_ball():
    ball = SituationObject(BALL, [GREEN])
    situation = HighLevelSemanticsSituation(
        ontology=GAILA_PHASE_1_ONTOLOGY, salient_objects=[ball]
    )
    assert only(
        _SIMPLE_GENERATOR.generate_language(situation, FixedIndexChooser(0))
    ).as_token_sequence() == ("a", "green", "ball")


def test_path_modifier():
    situation = make_bird_flies_over_a_house()
    assert only(
        _SIMPLE_GENERATOR.generate_language(situation, FixedIndexChooser(0))
    ).as_token_sequence() == ("a", "bird", "flies", "over", "a", "house")


def test_path_modifier_under():
    bird = SituationObject(BIRD)
    table = SituationObject(TABLE)
    situation = HighLevelSemanticsSituation(
        ontology=GAILA_PHASE_1_ONTOLOGY,
        salient_objects=[bird, table],
        actions=[
            Action(
                FLY,
                argument_roles_to_fillers=[(AGENT, bird)],
                during=DuringAction(
                    at_some_point=[
                        Relation(
                            IN_REGION,
                            bird,
                            Region(
                                reference_object=table,
                                distance=DISTAL,
                                direction=Direction(
                                    positive=False, relative_to_axis=GRAVITATIONAL_AXIS
                                ),
                            ),
                        )
                    ]
                ),
            )
        ],
    )
    assert only(
        _SIMPLE_GENERATOR.generate_language(situation, FixedIndexChooser(0))
    ).as_token_sequence() == ("a", "bird", "flies", "under", "a", "table")


def test_path_modifier_on():
    mom = SituationObject(MOM)
    ball = SituationObject(BALL)
    table = SituationObject(TABLE)
    situation = HighLevelSemanticsSituation(
        ontology=GAILA_PHASE_1_ONTOLOGY,
        salient_objects=[mom, ball, table],
        actions=[
            Action(
                ROLL,
                argument_roles_to_fillers=[(AGENT, mom), (THEME, ball)],
                during=DuringAction(
                    at_some_point=[
                        Relation(
                            IN_REGION,
                            ball,
                            Region(
                                reference_object=table,
                                distance=EXTERIOR_BUT_IN_CONTACT,
                                direction=Direction(
                                    positive=True, relative_to_axis=GRAVITATIONAL_AXIS
                                ),
                            ),
                        )
                    ]
                ),
            )
        ],
    )
    assert only(
        _SIMPLE_GENERATOR.generate_language(situation, FixedIndexChooser(0))
    ).as_token_sequence() == ("Mom", "rolls", "a", "ball", "on", "a", "table")


def test_noun_with_modifier():
    table = SituationObject(TABLE)
    ground = SituationObject(GROUND)

    situation = HighLevelSemanticsSituation(
        ontology=GAILA_PHASE_1_ONTOLOGY,
        salient_objects=[table, ground],
        always_relations=[on(table, ground)],
    )
    assert only(
        _SIMPLE_GENERATOR.generate_language(situation, FixedIndexChooser(0))
    ).as_token_sequence() == ("a", "table", "on", "the", "ground")


def test_fall_down_syntax_hint():
    ball = SituationObject(BALL)

    situation_without_modifier = HighLevelSemanticsSituation(
        ontology=GAILA_PHASE_1_ONTOLOGY,
        salient_objects=[ball],
        actions=[Action(FALL, argument_roles_to_fillers=[(THEME, ball)])],
    )

    situation_with_modifier = HighLevelSemanticsSituation(
        ontology=GAILA_PHASE_1_ONTOLOGY,
        salient_objects=[ball],
        actions=[Action(FALL, argument_roles_to_fillers=[(THEME, ball)])],
        syntax_hints=[USE_ADVERBIAL_PATH_MODIFIER],
    )

    assert generated_tokens(situation_without_modifier) == ("a", "ball", "falls")
    assert generated_tokens(situation_with_modifier) == ("a", "ball", "falls", "down")


def test_transfer_of_possession():
    mom = SituationObject(MOM)
    baby = SituationObject(BABY)
    cookie = SituationObject(COOKIE)

    for (action, verb) in ((GIVE, "gives"), (THROW, "throws")):
        for prefer_ditransitive in (True, False):
            syntax_hints = [PREFER_DITRANSITIVE] if prefer_ditransitive else []
            situation = HighLevelSemanticsSituation(
                ontology=GAILA_PHASE_1_ONTOLOGY,
                salient_objects=[mom, baby, cookie],
                actions=[
                    Action(
                        action_type=action,
                        argument_roles_to_fillers=[
                            (AGENT, mom),
                            (GOAL, baby),
                            (THEME, cookie),
                        ],
                    )
                ],
                syntax_hints=syntax_hints,
            )

            reference_tokens: Tuple[str, ...]
            if prefer_ditransitive:
                reference_tokens = ("Mom", verb, "a", "baby", "a", "cookie")
            else:
                reference_tokens = ("Mom", verb, "a", "cookie", "to", "a", "baby")

            assert generated_tokens(situation) == reference_tokens


def test_arguments_same_ontology_type():
    baby_0 = SituationObject(BABY)
    baby_1 = SituationObject(BABY)
    cookie = SituationObject(COOKIE)

    for prefer_ditransitive in (True, False):
        syntax_hints = [PREFER_DITRANSITIVE] if prefer_ditransitive else []
        situation = HighLevelSemanticsSituation(
            ontology=GAILA_PHASE_1_ONTOLOGY,
            salient_objects=[baby_0, baby_1, cookie],
            actions=[
                Action(
                    action_type=GIVE,
                    argument_roles_to_fillers=[
                        (AGENT, baby_0),
                        (GOAL, baby_1),
                        (THEME, cookie),
                    ],
                )
            ],
            syntax_hints=syntax_hints,
        )

        reference_tokens: Tuple[str, ...]
        if prefer_ditransitive:
            reference_tokens = ("a", "baby", "gives", "a", "baby", "a", "cookie")
        else:
            reference_tokens = ("a", "baby", "gives", "a", "cookie", "to", "a", "baby")

        assert generated_tokens(situation) == reference_tokens


def test_bird_flies_over_dad():
    bird = SituationObject(BIRD)
    dad = SituationObject(DAD)

    situation = HighLevelSemanticsSituation(
        ontology=GAILA_PHASE_1_ONTOLOGY,
        salient_objects=[bird, dad],
        actions=[
            Action(
                FLY,
                argument_roles_to_fillers=[(AGENT, bird)],
                during=DuringAction(
                    at_some_point=[
                        Relation(
                            IN_REGION,
                            bird,
                            Region(
                                reference_object=dad,
                                distance=DISTAL,
                                direction=GRAVITATIONAL_UP,
                            ),
                        )
                    ]
                ),
            )
        ],
    )

    assert generated_tokens(situation) == ("a", "bird", "flies", "over", "Dad")


def test_bird_flies_up():
    bird = SituationObject(BIRD)
    ground = SituationObject(GROUND)

    situation = HighLevelSemanticsSituation(
        ontology=GAILA_PHASE_1_ONTOLOGY,
        salient_objects=[bird],
        actions=[
            Action(
                FLY,
                argument_roles_to_fillers=[(AGENT, bird)],
                during=DuringAction(
                    objects_to_paths=[
                        (bird, SpatialPath(operator=AWAY_FROM, reference_object=ground))
                    ]
                ),
            )
        ],
        syntax_hints=[USE_ADVERBIAL_PATH_MODIFIER],
    )

    assert generated_tokens(situation) == ("a", "bird", "flies", "up")


<<<<<<< HEAD
def test_mom_drinks_juice():
    mom = SituationObject(MOM)
    juice = SituationObject(JUICE)
    cup = SituationObject(CUP)

    situation = HighLevelSemanticsSituation(
        ontology=GAILA_PHASE_1_ONTOLOGY,
        objects=[mom, juice],
        actions=[
            Action(
                DRINK,
                argument_roles_to_fillers=[(AGENT, mom), (THEME, juice)],
                auxiliary_variable_bindings=[(DRINK_CONTAINER_AUX, cup)],
            )
        ],
    )

    assert generated_tokens(situation) == ("Mom", "drinks", "juice")
=======
def test_jumps_over():
    template = make_jump_over_object_template()
    situation = first(
        fixed_assignment(
            template,
            TemplateVariableAssignment(
                object_variables_to_fillers=[
                    (JUMPER, DAD),
                    (JUMPED_OVER, CHAIR),
                    (_GROUND_OBJECT, GROUND),
                ]
            ),
            chooser=RandomChooser.for_seed(0),
            ontology=GAILA_PHASE_1_ONTOLOGY,
        )
    )
    assert generated_tokens(situation) == ("Dad", "jumps", "over", "a", "chair")
>>>>>>> ebab3aae


def generated_tokens(situation):
    return only(
        _SIMPLE_GENERATOR.generate_language(situation, FixedIndexChooser(0))
    ).as_token_sequence()<|MERGE_RESOLUTION|>--- conflicted
+++ resolved
@@ -45,14 +45,11 @@
     THROW,
     WATER,
     on,
-<<<<<<< HEAD
     JUICE,
     CUP,
     DRINK,
     DRINK_CONTAINER_AUX,
-=======
     CHAIR,
->>>>>>> ebab3aae
 )
 from adam.ontology.phase1_spatial_relations import (
     AWAY_FROM,
@@ -707,26 +704,6 @@
     assert generated_tokens(situation) == ("a", "bird", "flies", "up")
 
 
-<<<<<<< HEAD
-def test_mom_drinks_juice():
-    mom = SituationObject(MOM)
-    juice = SituationObject(JUICE)
-    cup = SituationObject(CUP)
-
-    situation = HighLevelSemanticsSituation(
-        ontology=GAILA_PHASE_1_ONTOLOGY,
-        objects=[mom, juice],
-        actions=[
-            Action(
-                DRINK,
-                argument_roles_to_fillers=[(AGENT, mom), (THEME, juice)],
-                auxiliary_variable_bindings=[(DRINK_CONTAINER_AUX, cup)],
-            )
-        ],
-    )
-
-    assert generated_tokens(situation) == ("Mom", "drinks", "juice")
-=======
 def test_jumps_over():
     template = make_jump_over_object_template()
     situation = first(
@@ -744,7 +721,26 @@
         )
     )
     assert generated_tokens(situation) == ("Dad", "jumps", "over", "a", "chair")
->>>>>>> ebab3aae
+
+
+def test_mom_drinks_juice():
+    mom = SituationObject(MOM)
+    juice = SituationObject(JUICE)
+    cup = SituationObject(CUP)
+
+    situation = HighLevelSemanticsSituation(
+        ontology=GAILA_PHASE_1_ONTOLOGY,
+        objects=[mom, juice],
+        actions=[
+            Action(
+                DRINK,
+                argument_roles_to_fillers=[(AGENT, mom), (THEME, juice)],
+                auxiliary_variable_bindings=[(DRINK_CONTAINER_AUX, cup)],
+            )
+        ],
+    )
+
+    assert generated_tokens(situation) == ("Mom", "drinks", "juice")
 
 
 def generated_tokens(situation):
