from adam.curriculum.phase1_curriculum import (
    GAILA_PHASE_1_CURRICULUM,
    _Phase1InstanceGroup,
    _make_drink_curriculum,
    _make_eat_curriculum,
    _make_fall_curriculum,
    _make_fly_curriculum,
    _make_go_curriculum,
    _make_jump_curriculum,
    _make_move_curriculum,
    _make_push_curriculum,
    _make_put_curriculum,
    _make_roll_curriculum,
    _make_sit_curriculum,
    _make_spin_curriculum,
    _make_take_curriculum,
    _make_speaker_addressee_curriculum,
    _make_throw_curriculum,
<<<<<<< HEAD
    _make_object_under_or_over_object_curriculum,
=======
    _make_transfer_of_possession_curriculum,
>>>>>>> 268cdfc9
)


def _test_curriculum(curriculum: _Phase1InstanceGroup) -> None:
    for _ in curriculum.instances():
        # we don't need to do anything
        # the curriculum may be dynamically generated
        # so we just want to test we can instantiate it
        pass


def test_instantiate_curriculum():
    for subcurriculum in GAILA_PHASE_1_CURRICULUM:
        _test_curriculum(subcurriculum)


def test_instantiate_fly_curriculum():
    _test_curriculum(_make_fly_curriculum())


def test_roll_curriculum():
    _test_curriculum(_make_roll_curriculum())


def test_jump_curriculum():
    _test_curriculum(_make_jump_curriculum())


def test_drink_curriculum():
    _test_curriculum(_make_drink_curriculum())


def test_eat_curriculum():
    _test_curriculum(_make_eat_curriculum())


def test_fall_curriculum():
    _test_curriculum(_make_fall_curriculum())


def test_transfer_of_possession():
    _test_curriculum(_make_transfer_of_possession_curriculum())


def test_sit():
    _test_curriculum(_make_sit_curriculum())


def test_put():
    _test_curriculum(_make_put_curriculum())


def test_take():
    _test_curriculum(_make_take_curriculum())


def test_move():
    _test_curriculum(_make_move_curriculum())


def test_spin():
    _test_curriculum(_make_spin_curriculum())


def test_go():
    _test_curriculum(_make_go_curriculum())


def test_push():
    _test_curriculum(_make_push_curriculum())


def test_speaker_addressee():
    _test_curriculum(_make_speaker_addressee_curriculum())


def test_throw():
    _test_curriculum(_make_throw_curriculum())


def test_under_curriculum():
    _test_curriculum(_make_object_under_or_over_object_curriculum())


# def test_over_curriculum():
#    _test_curriculum(_make_object_over_object_curriculum())<|MERGE_RESOLUTION|>--- conflicted
+++ resolved
@@ -16,11 +16,8 @@
     _make_take_curriculum,
     _make_speaker_addressee_curriculum,
     _make_throw_curriculum,
-<<<<<<< HEAD
     _make_object_under_or_over_object_curriculum,
-=======
     _make_transfer_of_possession_curriculum,
->>>>>>> 268cdfc9
 )
 
 
@@ -101,9 +98,5 @@
     _test_curriculum(_make_throw_curriculum())
 
 
-def test_under_curriculum():
-    _test_curriculum(_make_object_under_or_over_object_curriculum())
-
-
-# def test_over_curriculum():
-#    _test_curriculum(_make_object_over_object_curriculum())+def test_under_over_curriculum():
+    _test_curriculum(_make_object_under_or_over_object_curriculum())