<<<<<<< HEAD
from typing import Dict, List, Optional, Tuple, cast

from attr import Factory, attrib, attrs
from attr.validators import instance_of
from immutablecollections import (
    ImmutableDict,
    ImmutableSet,
    ImmutableSetMultiDict,
    immutabledict,
    immutableset,
)
=======
from itertools import chain
from typing import AbstractSet, Dict, List, Mapping, Optional, Tuple, Union, cast

from attr import Factory, attrib, attrs
from attr.validators import instance_of
from immutablecollections import ImmutableDict, ImmutableSet, immutabledict, immutableset
>>>>>>> fafe5248
from more_itertools import only, quantify
from vistautils.preconditions import check_arg

from adam.ontology import ObjectStructuralSchema, OntologyNode, Region, SubObject
from adam.ontology.action_description import ActionDescription
from adam.ontology.ontology import Ontology
from adam.ontology.phase1_ontology import (
    BINARY,
    COLOR,
    COLORS_TO_RGBS,
    GAILA_PHASE_1_ONTOLOGY,
    IS_SPEAKER,
    PART_OF,
    PERCEIVABLE,
)
from adam.perception import PerceptualRepresentation, PerceptualRepresentationGenerator
from adam.perception.developmental_primitive_perception import (
    DevelopmentalPrimitivePerceptionFrame,
    HasBinaryProperty,
    HasColor,
    ObjectPerception,
    PropertyPerception,
    RelationPerception,
    RgbColorPerception,
)
from adam.random_utils import SequenceChooser
from adam.situation import SituationAction, SituationObject, SituationRelation
from adam.situation.high_level_semantics_situation import HighLevelSemanticsSituation


@attrs(frozen=True, slots=True)
class HighLevelSemanticsSituationToDevelopmentalPrimitivePerceptionGenerator(
    PerceptualRepresentationGenerator[
        HighLevelSemanticsSituation, DevelopmentalPrimitivePerceptionFrame
    ]
):
    r"""
    Produces `PerceptualRepresentation`\ s with `DevelopmentalPrimitivePerceptionFrame`\ s
    for `HighLevelSemanticsSituation`\ s.

    This is the primary generator of perceptual representations for Phase 1 of ADAM.
    """

    ontology: Ontology = attrib(validator=instance_of(Ontology))
    """
    The `Ontology` assumed to be used by both the `HighLevelSemanticsSituation`
    and the output `DevelopmentalPrimitivePerceptionFrame`.
    """

    def generate_perception(
        self, situation: HighLevelSemanticsSituation, chooser: SequenceChooser
    ) -> PerceptualRepresentation[DevelopmentalPrimitivePerceptionFrame]:
        check_arg(
            situation.ontology == self.ontology,
            "Cannot generate perceptions "
            "for a situation with a mis-matched "
            "ontology.",
        )
        # all the work is done in a stateful _PerceptionGeneration object
        return _PerceptionGeneration(self, situation, chooser).do


@attrs(frozen=True, slots=True)
class _ObjectHandleGenerator:
    """
    Generates debug handles for objects.

    There is a little complexity to this because we want to use subscripts
    to distinguish distinct objects of the same type
    (e.g. multiple arms of a person).

    This is only for internal use by `_PerceptionGeneration`.
    """

    _object_handles_seen: List[str] = attrib(init=False, default=Factory(list))

    def subscripted_handle(self, object_schema: ObjectStructuralSchema) -> str:
        unsubscripted_handle = object_schema.parent_object.handle
        # using count() here makes subscript computation linear time
        # in the number of objects in a situation,
        # but this should be small enough not to matter.
        subscript = self._object_handles_seen.count(unsubscripted_handle)
        self._object_handles_seen.append(unsubscripted_handle)
        return f"{unsubscripted_handle}_{subscript}"


@attrs(frozen=True, slots=True)
class _PerceptionGeneration:
    """
    A stateful object which performs all the work for the stateless
    `HighLevelSemanticsSituationToDevelopmentalPrimitivePerceptionGenerator`
    """

    _generator: HighLevelSemanticsSituationToDevelopmentalPrimitivePerceptionGenerator = attrib(
        validator=instance_of(
            HighLevelSemanticsSituationToDevelopmentalPrimitivePerceptionGenerator
        )
    )
    _situation: HighLevelSemanticsSituation = attrib(
        validator=instance_of(HighLevelSemanticsSituation)
    )
    _chooser: SequenceChooser = attrib(validator=instance_of(SequenceChooser))
    _objects_to_perceptions: Dict[SituationObject, ObjectPerception] = attrib(
        init=False, default=Factory(dict)
    )
    r"""
    Maps `SituationObject`\ s to the learner's `ObjectPerception`\ s of them.
    """
    _object_perceptions: List[ObjectPerception] = attrib(
        init=False, default=Factory(list)
    )
    _object_perceptions_to_ontology_nodes: Dict[ObjectPerception, OntologyNode] = attrib(
        init=False, default=Factory(dict)
    )
    r"""
    Maps `ObjectPerception`\ s to the learner's `OntologyNode`\ s of them.
    """
    _object_handle_generator: _ObjectHandleGenerator = attrib(
        init=False, default=Factory(_ObjectHandleGenerator)
    )
    """
    Used for tracking sub-scripts of objects.
    """
    _regions_to_perceptions: Dict[
        Region[SituationObject], Region[ObjectPerception]
    ] = attrib(init=False, default=Factory(dict))
    """
    Tracks the correspondence between spatial regions in the situation description
    and those in the perceptual representation.
    """
    _relation_perceptions: List[RelationPerception] = attrib(
        init=False, default=Factory(list)
    )
    r"""
    `RelationPerception`\ s perceived by the learner.
    """
    _property_assertion_perceptions: List[PropertyPerception] = attrib(
        init=False, default=Factory(list)
    )
    r"""
    `PropertyPerception`\ s perceived by the learner.
    """

    @property
    def do(self) -> PerceptualRepresentation[DevelopmentalPrimitivePerceptionFrame]:
        self._sanity_check_situation()

        # The first step is to determine what objects are perceived.
        self._perceive_objects()
        # Next we perceive any regions referred to by the situation
        self._perceive_regions()
        # Then we perceive the properties those objects possess
        self._perceive_property_assertions()

        if not self._situation.actions:
            return PerceptualRepresentation.single_frame(
                DevelopmentalPrimitivePerceptionFrame(
                    perceived_objects=self._object_perceptions,
                    relations=self._relation_perceptions,
                    property_assertions=self._property_assertion_perceptions,
                )
            )

        # finally, if there are actions, we perceive the before and after states of the action
        before_relations, after_relations = self._perceive_action()
        first_frame = DevelopmentalPrimitivePerceptionFrame(
            perceived_objects=self._object_perceptions,
            relations=before_relations,
            property_assertions=self._property_assertion_perceptions,
        )
        second_frame = DevelopmentalPrimitivePerceptionFrame(
            perceived_objects=self._object_perceptions,
            relations=after_relations,
            property_assertions=self._property_assertion_perceptions,
        )

        return PerceptualRepresentation(frames=(first_frame, second_frame))

    def _sanity_check_situation(self) -> None:
        if (
            quantify(
                property_ == IS_SPEAKER
                for object_ in self._situation.objects
                for property_ in object_.properties
            )
            > 1
        ):
            raise TooManySpeakersException(
                f"Situations with multiple speakers are not supported: {self._situation}"
            )

    def _perceive_regions(self) -> None:
        # gather all places a region can appear in the situation representation
        possible_regions = chain(
            (relation.second_slot for relation in self._situation.relations),
            (
                filler
                for action in self._situation.actions
                for (_, filler) in action.argument_roles_to_fillers.items()
            ),
        )
        regions = immutableset(
            possible_region
            for possible_region in possible_regions
            if isinstance(possible_region, Region)
        )

        # map each of these to a region perception
        self._regions_to_perceptions.update(
            {
                region: Region(
                    reference_object=self._objects_to_perceptions[
                        region.reference_object
                    ],
                    distance=region.distance,
                    direction=region.direction,
                )
                for region in regions
            }
        )

    def _perceive_action(self) -> Tuple[AbstractSet[RelationPerception], ...]:
        # Extract relations from action
        situation_action = self._situation.actions[0]
        # TODO: Handle multiple actions
        if len(self._situation.actions) > 1:
            raise RuntimeError("Cannot handle multiple situation actions")

        # e.g: SituationAction(PUT, ((AGENT, mom),(THEME, ball),(DESTINATION, SituationRelation(
<<<<<<< HEAD
        # ON, ball, table))))
=======
        # IN_REGION, ball, ON(TABLE)))))
>>>>>>> fafe5248
        # Get description from PUT (PUT is action_type)
        action_description: ActionDescription = GAILA_PHASE_1_ONTOLOGY.action_to_description[
            situation_action.action_type
        ]

        action_objects_variables_to_perceived_objects = self._bind_action_objects_variables_to_perceived_objects(
            situation_action, action_description
        )

        before_relations = self._perceive_action_relations(
            conditions=action_description.preconditions,
            action_object_variables_to_object_perceptions=action_objects_variables_to_perceived_objects,
            already_known_relations=self._relation_perceptions,
        )
        after_relations = self._perceive_action_relations(
            conditions=action_description.postconditions,
            action_object_variables_to_object_perceptions=action_objects_variables_to_perceived_objects,
            already_known_relations=before_relations,
        )

        return before_relations, after_relations

    def _bind_action_objects_variables_to_perceived_objects(
        self, situation_action: SituationAction, action_description: ActionDescription
    ) -> Mapping[SituationObject, Union[Region[ObjectPerception], ObjectPerception]]:
        if len(action_description.frames) != 1:
            raise RuntimeError(
                "Currently we can only handle verbs with exactly one "
                "subcategorization frame"
            )
        if any(
            len(fillers) > 1
            for fillers in situation_action.argument_roles_to_fillers.value_groups()
        ):
            raise RuntimeError("Cannot handle multiple fillers for an argument role yet.")

        bindings: Dict[
            SituationObject, Union[ObjectPerception, Region[ObjectPerception]]
        ] = {}

        # for action description objects which play semantic roles,
        # the SituationAction gives us the binding directly
        subcategorization_frame = only(action_description.frames)
        for (role, action_object) in subcategorization_frame.roles_to_entities.items():
            # Regions can also fill certain semantic roles,
            # but Regions are always relative to objects,
            # so we can translate them after we have translated the action objects
            situation_object_bound_to_role = only(
                situation_action.argument_roles_to_fillers[role]
            )
            if isinstance(situation_object_bound_to_role, SituationObject):
                bindings[action_object] = self._objects_to_perceptions[
                    situation_object_bound_to_role
                ]
            elif isinstance(situation_object_bound_to_role, Region):
                bindings[action_object] = Region(
                    reference_object=self._objects_to_perceptions[
                        situation_object_bound_to_role.reference_object
                    ],
                    distance=situation_object_bound_to_role.distance,
                    direction=situation_object_bound_to_role.direction,
                )

        # but there are also action description objects
        # which don't fill semantic roles directly.
        # For these, we iterate through all objects we have perceived so far
        # to see if any satisfy all the constraints specified by the action.
        # We will use as a running example the object
        # corresponding to a person's hand used to move an object
        # for the action PUT.
        unbound_action_object_variables = immutableset(
            # We use immutableset to remove duplicates
            # while maintaining deterministic iteration order.
            slot_filler
            for condition_set in (
                action_description.preconditions,
                action_description.postconditions,
            )
            for condition in condition_set
            for slot_filler in (condition.first_slot, condition.second_slot)
            # some slot fillers will be Regions;
            # we can translate these after the action objects have been translated.
            if (
                isinstance(slot_filler, SituationObject)
                # = not already mapped by a semantic role
                and slot_filler not in bindings
            )
        )

        bindings.update(
            {
                unbound_action_object_variable: self._bind_action_object_variable(
                    unbound_action_object_variable
                )
                for unbound_action_object_variable in unbound_action_object_variables
            }
        )

        return bindings

    def _bind_action_object_variable(
        self, action_object_variable: SituationObject
    ) -> ObjectPerception:
        """
        Binds an action object variable to an object that we have perceived.

        Currently this only pays attention to object properties in binding and not relationships.
        """
        # we continue to use the hand from PUT
        # ( see _bind_action_objects_variables_to_perceived_objects )
        ontology = self._generator.ontology
        perceived_objects_matching_constraints = [
            object_perception
            for (
                object_perception,
                ontology_node,
            ) in self._object_perceptions_to_ontology_nodes.items()
            if ontology.has_all_properties(
                ontology_node, action_object_variable.properties
            )
        ]
        if len(perceived_objects_matching_constraints) == 1:
            return only(perceived_objects_matching_constraints)
        elif not perceived_objects_matching_constraints:
            raise RuntimeError(
                f"Can not find object with properties {action_object_variable}"
            )
        else:
            distinct_property_sets_for_matching_object_types = set(
                ontology.properties_for_node(
                    self._object_perceptions_to_ontology_nodes[obj]
                )
                for obj in perceived_objects_matching_constraints
            )
            # if the found objects have identical properties, we choose one arbitrarily
            # e.g. a person with two hands
            if len(distinct_property_sets_for_matching_object_types) == 1:
                return perceived_objects_matching_constraints[0]
            else:
                raise RuntimeError(
                    f"Found multiple objects with properties {action_object_variable}: "
                    f"{perceived_objects_matching_constraints}"
                )

    def _perceive_action_relations(
        self,
        conditions: ImmutableSet[SituationRelation],
        *,
        action_object_variables_to_object_perceptions: Mapping[
            SituationObject, Union[ObjectPerception, Region[ObjectPerception]]
        ],
        already_known_relations=tuple(),
    ) -> AbstractSet[RelationPerception]:
        """

        Args:
            already_known_relations: relations to automatically include in our returned output.
                                     This is to support putting thing perceived from an actions
                                     preconditions into its post-conditions as well.
        """
        relations = [
            relation for relation in already_known_relations
        ]  # build on already known relations

        for condition in conditions:  # each one is a SituationRelation
            # Generate perceptions for situation objects in the given condition.
            perception_1 = cast(
                ObjectPerception,
                action_object_variables_to_object_perceptions[condition.first_slot],
            )
            # the second slot of a relation can be a SituationObject or a Region,
            # so the mapping logic is more complicated.
            perception_2 = self._perceive_object_or_region_relation_filler(
                slot_filler=condition.second_slot,
                action_object_variables_to_object_perceptions=action_object_variables_to_object_perceptions,
            )

            relation_perception = RelationPerception(
                relation_type=condition.relation_type,
                arg1=perception_1,
                arg2=perception_2,
            )

            # TODO: Implement negation issue #121
            if not condition.negated:
                relations.append(relation_perception)

        return immutableset(relations)

    def _perceive_object_or_region_relation_filler(
        self,
        slot_filler: Union[SituationObject, Region[SituationObject]],
        *,
        action_object_variables_to_object_perceptions: Mapping[
            SituationObject, Union[ObjectPerception, Region[ObjectPerception]]
        ],
    ) -> Union[ObjectPerception, Region[ObjectPerception]]:
        if isinstance(slot_filler, Region):
            # Region is not a real possibility here, but using this type lets us put the cast
            # in only one place.
            perceived_reference_object: Union[ObjectPerception, Region[ObjectPerception]]
            if slot_filler.reference_object in self._objects_to_perceptions:
                # this handles the case of a region that the user has explicitly bound
                # to something in the situation, like table in put(theme=book, goal=on(table))
                perceived_reference_object = self._objects_to_perceptions[
                    slot_filler.reference_object
                ]
            else:
                perceived_reference_object = action_object_variables_to_object_perceptions[
                    slot_filler.reference_object
                ]
            return Region(
                # this will be an ObjectPerception by construction of the maps
                reference_object=cast(ObjectPerception, perceived_reference_object),
                direction=slot_filler.direction,
                distance=slot_filler.distance,
            )
        else:
            return action_object_variables_to_object_perceptions[slot_filler]

    def _perceive_property_assertions(self) -> None:
        for situation_object in self._situation.objects:
            # process explicitly and implicitly-specified properties
            all_object_properties: List[OntologyNode] = []
            # Explicit properties are stipulated by the user in the situation description.
            all_object_properties.extend(situation_object.properties)
            # Implicit properties are derived from what type of thing an object is,
            # e.g. that people are ANIMATE.
            all_object_properties.extend(
                self._generator.ontology.properties_for_node(
                    situation_object.ontology_node
                )
            )

            # Colors require special processing, so we strip them all out and then
            # add back only the (at most) single color we determined an object has.
            properties_to_perceive = [
                property_
                for property_ in all_object_properties
                if not self._generator.ontology.is_subtype_of(property_, COLOR)
            ]
            color = self._determine_color(situation_object)
            if color:
                properties_to_perceive.append(color)

            # We wrap an ImmutableSet around properties_to_perceive to remove duplicates
            # while still guaranteeing deterministic iteration order.
            for property_ in immutableset(properties_to_perceive):
                self._perceive_property(
                    self._generator.ontology.properties_for_node(property_),
                    self._objects_to_perceptions[situation_object],
                    property_,
                )
<<<<<<< HEAD

    def _perceive_property(
        self,
        attributes_of_property: ImmutableSet[OntologyNode],
        perceived_object: ObjectPerception,
        property_: OntologyNode,
    ) -> None:
        # e.g. is this a perceivable property, binary property, color, etc...
        if PERCEIVABLE in attributes_of_property:
            # Convert the property (which as an OntologyNode object) into PropertyPerception object
            if BINARY in attributes_of_property:
                perceived_property: PropertyPerception = HasBinaryProperty(
                    perceived_object, property_
                )
            elif self._generator.ontology.is_subtype_of(property_, COLOR):
                # Sample an RGB value for the color property and generate perception for it
                if property_ in COLORS_TO_RGBS.keys():
                    color_options = COLORS_TO_RGBS[property_]
                    if color_options:
                        r, g, b = self._chooser.choice(color_options)
                        perceived_property = HasColor(
                            perceived_object, RgbColorPerception(r, g, b)
=======
                # e.g. is this a perceivable property, binary property, color, etc...
                if PERCEIVABLE in attributes_of_property:
                    perceived_object = self._objects_to_perceptions[situation_object]
                    # Convert the property (which as an OntologyNode object) into
                    # PropertyPerception object
                    if BINARY in attributes_of_property:
                        perceived_property: PropertyPerception = HasBinaryProperty(
                            perceived_object, property_
>>>>>>> fafe5248
                        )
                    else:  # Handles the case of TRANSPARENT
                        perceived_property = HasBinaryProperty(
                            perceived_object, property_
                        )
                else:
                    raise RuntimeError(
                        f"Not sure how to generate perception for the unknown property {property_} "
                        f"which is marked as COLOR"
                    )
            else:
                raise RuntimeError(
                    f"Not sure how to generate perception for property {property_} "
                    f"which is marked as perceivable"
                )
            self._property_assertion_perceptions.append(perceived_property)

    def _determine_color(
        self, situation_object: SituationObject
    ) -> Optional[OntologyNode]:
        explicitly_specified_colors = immutableset(
            property_
            for property_ in situation_object.properties
            if self._generator.ontology.is_subtype_of(property_, COLOR)
        )

        prototypical_colors_for_object_type = immutableset(
            property_
            for property_ in self._generator.ontology.properties_for_node(
                situation_object.ontology_node
            )
            if self._generator.ontology.is_subtype_of(property_, COLOR)
        )

        if explicitly_specified_colors:
            # If any color is specified explicitly, then ignore any which are just prototypical
            # for the object type.
            if len(explicitly_specified_colors) == 1:
                return only(explicitly_specified_colors)
            else:
                raise RuntimeError("Cannot have multiple explicit colors on an object.")
        elif prototypical_colors_for_object_type:
            return self._chooser.choice(prototypical_colors_for_object_type)
        else:
            # We have no idea what color this is, so we currently don't perceive any color.
            # https://github.com/isi-vista/adam/issues/113
            return None

    def _perceive_objects(self) -> None:
        for situation_object in self._situation.objects:
            if not situation_object.ontology_node:
                raise RuntimeError(
                    "Don't yet know how to handle situation objects without "
                    "associated ontology nodes"
                )
            # these are the possible internal structures of objects of this type
            # that the ontology is aware of.
            object_schemata = self._generator.ontology.structural_schemata(
                situation_object.ontology_node
            )
            if not object_schemata:
                raise RuntimeError(f"No structural schema found for {situation_object}")
            if len(object_schemata) > 1:
                # TODO: add issue for this
                # https://github.com/isi-vista/adam/issues/87
                raise RuntimeError(
                    f"Support for objects with multiple structural schemata has not "
                    f"yet keep implemented."
                )

            self._instantiate_object_schema(
                only(object_schemata), situation_object=situation_object
            )

    def _instantiate_object_schema(
        self,
        schema: ObjectStructuralSchema,
        *,
        # if the object being instantiated corresponds to an object
        # in the situation description, then this will track that object
        situation_object: Optional[SituationObject] = None,
    ) -> ObjectPerception:
        root_object_perception = ObjectPerception(
            debug_handle=self._object_handle_generator.subscripted_handle(schema)
        )
        self._object_perceptions.append(root_object_perception)

        # for object perceptions which correspond to SituationObjects
        # (that is, typically, for objects which are not components of other objects)
        # we track the correspondence
        # to assist in translating SituationRelations and SituationActions.
        if situation_object:
            self._objects_to_perceptions[situation_object] = root_object_perception

        # recursively instantiate sub-components of this object
        sub_object_to_object_perception: ImmutableDict[
            SubObject, ObjectPerception
        ] = immutabledict(
            (sub_object, self._instantiate_object_schema(sub_object.schema))
            for sub_object in schema.sub_objects
        )
        for sub_object in schema.sub_objects:
            sub_object_perception = sub_object_to_object_perception[sub_object]
            self._object_perceptions.append(sub_object_perception)
            self._object_perceptions_to_ontology_nodes[
                sub_object_perception
            ] = sub_object.schema.parent_object
            # every sub-component has an implicit partOf relationship to its parent object.
            self._relation_perceptions.append(
                RelationPerception(PART_OF, root_object_perception, sub_object_perception)
            )

        # translate sub-object relations specified by the object's strucural schema
        for sub_object_relation in schema.sub_object_relations:
            # TODO: right now we translate all situation relations directly to perceptual
            # relations without modification. This is not always the right thing.
            # See https://github.com/isi-vista/adam/issues/80 .
            arg1_perception = sub_object_to_object_perception[sub_object_relation.arg1]
            arg2_perception: Union[ObjectPerception, Region[ObjectPerception]]
            if isinstance(sub_object_relation.arg2, SubObject):
                arg2_perception = sub_object_to_object_perception[
                    sub_object_relation.arg2
                ]
            else:
                arg2 = sub_object_relation.arg2
                arg2_perception = Region(
                    sub_object_to_object_perception[arg2.reference_object],
                    distance=arg2.distance,
                    direction=arg2.direction,
                )
            self._relation_perceptions.append(
                RelationPerception(
                    sub_object_relation.relation_type, arg1_perception, arg2_perception
                )
            )
        return root_object_perception


GAILA_PHASE_1_PERCEPTION_GENERATOR = HighLevelSemanticsSituationToDevelopmentalPrimitivePerceptionGenerator(
    GAILA_PHASE_1_ONTOLOGY
)


@attrs(auto_exc=True, auto_attribs=True)
class TooManySpeakersException(RuntimeError):
    msg: str<|MERGE_RESOLUTION|>--- conflicted
+++ resolved
@@ -1,8 +1,6 @@
-<<<<<<< HEAD
-from typing import Dict, List, Optional, Tuple, cast
-
-from attr import Factory, attrib, attrs
-from attr.validators import instance_of
+from itertools import chain
+from typing import AbstractSet, Dict, List, Mapping, Optional, Tuple, Union, cast
+
 from immutablecollections import (
     ImmutableDict,
     ImmutableSet,
@@ -10,14 +8,6 @@
     immutabledict,
     immutableset,
 )
-=======
-from itertools import chain
-from typing import AbstractSet, Dict, List, Mapping, Optional, Tuple, Union, cast
-
-from attr import Factory, attrib, attrs
-from attr.validators import instance_of
-from immutablecollections import ImmutableDict, ImmutableSet, immutabledict, immutableset
->>>>>>> fafe5248
 from more_itertools import only, quantify
 from vistautils.preconditions import check_arg
 
@@ -247,11 +237,7 @@
             raise RuntimeError("Cannot handle multiple situation actions")
 
         # e.g: SituationAction(PUT, ((AGENT, mom),(THEME, ball),(DESTINATION, SituationRelation(
-<<<<<<< HEAD
-        # ON, ball, table))))
-=======
         # IN_REGION, ball, ON(TABLE)))))
->>>>>>> fafe5248
         # Get description from PUT (PUT is action_type)
         action_description: ActionDescription = GAILA_PHASE_1_ONTOLOGY.action_to_description[
             situation_action.action_type
@@ -505,7 +491,6 @@
                     self._objects_to_perceptions[situation_object],
                     property_,
                 )
-<<<<<<< HEAD
 
     def _perceive_property(
         self,
@@ -528,16 +513,6 @@
                         r, g, b = self._chooser.choice(color_options)
                         perceived_property = HasColor(
                             perceived_object, RgbColorPerception(r, g, b)
-=======
-                # e.g. is this a perceivable property, binary property, color, etc...
-                if PERCEIVABLE in attributes_of_property:
-                    perceived_object = self._objects_to_perceptions[situation_object]
-                    # Convert the property (which as an OntologyNode object) into
-                    # PropertyPerception object
-                    if BINARY in attributes_of_property:
-                        perceived_property: PropertyPerception = HasBinaryProperty(
-                            perceived_object, property_
->>>>>>> fafe5248
                         )
                     else:  # Handles the case of TRANSPARENT
                         perceived_property = HasBinaryProperty(
