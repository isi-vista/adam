--- conflicted
+++ resolved
@@ -24,13 +24,10 @@
     GOAL,
     IS_SPEAKER,
     GREEN,
-<<<<<<< HEAD
     IS_ADDRESSEE,
-=======
     BIRD,
     FLY,
     ROLL,
->>>>>>> 80e177e7
 )
 from adam.ontology.phase1_spatial_relations import (
     INTERIOR,
@@ -254,7 +251,6 @@
     ).as_token_sequence() == ("I", "put", "a", "cookie", "in", "a", "box")
 
 
-<<<<<<< HEAD
 def test_dad_put_a_cookie_in_a_box_using_you():
     dad = SituationObject(DAD, properties=[IS_ADDRESSEE])
     cookie = SituationObject(COOKIE)
@@ -280,8 +276,6 @@
     ).as_token_sequence() == ("you", "put", "a", "cookie", "in", "a", "box")
 
 
-=======
->>>>>>> 80e177e7
 def test_green_ball():
     ball = SituationObject(BALL, [GREEN])
     situation = HighLevelSemanticsSituation(
