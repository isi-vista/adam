"""
Additions for the Curricula for DARPA GAILA Phase 2
"""
<<<<<<< HEAD
from adam.ontology import IS_SPEAKER, IS_ADDRESSEE
=======
import random
>>>>>>> 664b49e4
from itertools import chain
from typing import Sequence, Optional

from more_itertools import flatten

from adam.language.language_generator import LanguageGenerator
from adam.situation.high_level_semantics_situation import HighLevelSemanticsSituation
from adam.language.dependency import LinearizedDependencyTree
from adam.curriculum.curriculum_utils import (
    PHASE1_CHOOSER_FACTORY,
    Phase1InstanceGroup,
    standard_object,
    phase2_instances,
    phase1_instances,
    make_noise_objects,
)
from adam.curriculum.imprecise_descriptions_curriculum import (
    make_imprecise_temporal_descriptions,
    make_subtle_verb_distinctions_curriculum,
    make_spin_tall_short_curriculum,
    make_eat_big_small_curriculum,
)
from adam.curriculum.phase1_curriculum import (
    _make_plural_objects_curriculum,
    _make_pass_curriculum,
    _make_generic_statements_curriculum,
    _make_part_whole_curriculum,
    _make_transitive_roll_curriculum,
    build_gaila_phase1_object_curriculum,
    build_gaila_plurals_curriculum,
    build_gaila_phase1_attribute_curriculum,
    build_gaila_generics_curriculum,
    build_gaila_phase1_verb_curriculum,
)
from adam.curriculum.preposition_curriculum import make_prepositions_curriculum
from adam.curriculum.verbs_with_dynamic_prepositions_curriculum import (
    make_verb_with_dynamic_prepositions_curriculum,
)
from adam.language_specific.english.english_language_generator import IGNORE_COLORS
from adam.ontology import THING
from adam.ontology.phase1_ontology import (
    CHAIR,
    CUP,
    ANIMATE,
    INANIMATE_OBJECT,
    HOLLOW,
    GAILA_PHASE_1_ONTOLOGY,
    SIT,
    AGENT,
    SIT_GOAL,
    SIT_THING_SAT_ON,
    GOAL,
    DRINK,
    LIQUID,
    PERSON,
    THEME,
    DRINK_CONTAINER_AUX,
)
from adam.ontology.phase1_spatial_relations import (
    Region,
    GRAVITATIONAL_UP,
    EXTERIOR_BUT_IN_CONTACT,
)
from adam.ontology.phase2_ontology import (
    CHAIR_2,
    CHAIR_3,
    CHAIR_4,
    CHAIR_5,
    CUP_2,
    CUP_3,
    CUP_4,
    GAILA_PHASE_2_ONTOLOGY,
)
from adam.perception.high_level_semantics_situation_to_developmental_primitive_perception import (
    GAILA_PHASE_2_PERCEPTION_GENERATOR,
)
from adam.situation import Action
from adam.situation.templates.phase1_situation_templates import _put_in_template
from adam.situation.templates.phase1_templates import (
    Phase1SituationTemplate,
    all_possible,
    sampled,
    object_variable,
)

# TODO: fix https://github.com/isi-vista/adam/issues/917 which causes us to have to specify that we don't wish to include ME_HACK and YOU_HACK in our curriculum design


def _make_sit_on_chair_curriculum(
    num_samples: Optional[int],
    noise_objects: Optional[int],
    language_generator: LanguageGenerator[
        HighLevelSemanticsSituation, LinearizedDependencyTree
    ],
) -> Phase1InstanceGroup:

    templates = []
    for chair_type in [CHAIR, CHAIR_2, CHAIR_3, CHAIR_4, CHAIR_5]:
        sitter = standard_object(
            "sitter_0",
            THING,
            required_properties=[ANIMATE],
            banned_properties=[IS_SPEAKER, IS_ADDRESSEE],
        )
        seat = standard_object("chair", chair_type)
        templates.append(
            Phase1SituationTemplate(
                f"sit-on-chair",
                salient_object_variables=[sitter, seat],
                background_object_variables=make_noise_objects(noise_objects),
                actions=[
                    Action(
                        SIT,
                        argument_roles_to_fillers=[
                            (AGENT, sitter),
                            (
                                GOAL,
                                Region(
                                    seat,
                                    direction=GRAVITATIONAL_UP,
                                    distance=EXTERIOR_BUT_IN_CONTACT,
                                ),
                            ),
                        ],
                        auxiliary_variable_bindings=[(SIT_THING_SAT_ON, seat)],
                    )
                ],
                constraining_relations=[],
                syntax_hints=[IGNORE_COLORS],
            )
        )
        templates.append(
            Phase1SituationTemplate(
                f"sit-intransitive",
                salient_object_variables=[sitter],
                background_object_variables=make_noise_objects(noise_objects),
                actions=[
                    Action(
                        SIT,
                        argument_roles_to_fillers=[(AGENT, sitter)],
                        auxiliary_variable_bindings=[
                            (
                                SIT_GOAL,
                                Region(
                                    seat,
                                    direction=GRAVITATIONAL_UP,
                                    distance=EXTERIOR_BUT_IN_CONTACT,
                                ),
                            ),
                            (SIT_THING_SAT_ON, seat),
                        ],
                    )
                ],
                constraining_relations=[],
                syntax_hints=[IGNORE_COLORS],
            )
        )

    return phase2_instances(
        "sit on chair",
        chain(
            *[
                sampled(
                    template,
                    chooser=PHASE1_CHOOSER_FACTORY(),
                    ontology=GAILA_PHASE_2_ONTOLOGY,
                    max_to_sample=num_samples,
                )
                if num_samples
                else all_possible(
                    template,
                    chooser=PHASE1_CHOOSER_FACTORY(),
                    ontology=GAILA_PHASE_2_ONTOLOGY,
                )
                for template in templates
            ]
        ),
        perception_generator=GAILA_PHASE_2_PERCEPTION_GENERATOR,
        language_generator=language_generator,
    )


def _make_drink_cups_curriculum(
    num_samples: Optional[int],
    noise_objects: Optional[int],
    language_generator: LanguageGenerator[
        HighLevelSemanticsSituation, LinearizedDependencyTree
    ],
) -> Phase1InstanceGroup:

    templates = []
    for cup in [CUP, CUP_2, CUP_3, CUP_4]:
        cup_obj = standard_object("cup", cup)
        liquid_0 = object_variable("liquid_0", required_properties=[LIQUID])
        person_0 = standard_object(
            "person_0", PERSON, banned_properties=[IS_SPEAKER, IS_ADDRESSEE]
        )

        templates.append(
            Phase1SituationTemplate(
                "drink-cup",
                salient_object_variables=[liquid_0, person_0],
                background_object_variables=make_noise_objects(noise_objects),
                actions=[
                    Action(
                        DRINK,
                        argument_roles_to_fillers=[(AGENT, person_0), (THEME, liquid_0)],
                        auxiliary_variable_bindings=[(DRINK_CONTAINER_AUX, cup_obj)],
                    )
                ],
            )
        )

    return phase2_instances(
        "drink - cup",
        chain(
            *[
                sampled(
                    cup_template,
                    chooser=PHASE1_CHOOSER_FACTORY(),
                    ontology=GAILA_PHASE_2_ONTOLOGY,
                    max_to_sample=num_samples,
                )
                if num_samples
                else all_possible(
                    cup_template,
                    chooser=PHASE1_CHOOSER_FACTORY(),
                    ontology=GAILA_PHASE_2_ONTOLOGY,
                )
                for cup_template in templates
            ]
        ),
        perception_generator=GAILA_PHASE_2_PERCEPTION_GENERATOR,
        language_generator=language_generator,
    )


def _make_put_in_curriculum(
    num_samples: Optional[int],
    noise_objects: Optional[int],
    language_generator: LanguageGenerator[
        HighLevelSemanticsSituation, LinearizedDependencyTree
    ],
) -> Phase1InstanceGroup:
    agent = standard_object(
        "agent",
        THING,
        required_properties=[ANIMATE],
        banned_properties=[IS_SPEAKER, IS_ADDRESSEE],
    )
    theme = standard_object("theme", INANIMATE_OBJECT)
    goal_in = standard_object("goal_in", INANIMATE_OBJECT, required_properties=[HOLLOW])

    return phase1_instances(
        "Capabilities - Put in",
        sampled(
            _put_in_template(agent, theme, goal_in, make_noise_objects(noise_objects)),
            ontology=GAILA_PHASE_1_ONTOLOGY,
            chooser=PHASE1_CHOOSER_FACTORY(),
            max_to_sample=num_samples if num_samples else 20,
        ),
        language_generator=language_generator,
    )


def build_functionally_defined_objects_curriculum(
    num_samples: Optional[int],
    num_noise_objects: Optional[int],
    language_generator: LanguageGenerator[
        HighLevelSemanticsSituation, LinearizedDependencyTree
    ],
) -> Sequence[Phase1InstanceGroup]:
    return [
        _make_sit_on_chair_curriculum(
            num_samples, num_noise_objects, language_generator
        ),  # functionally defined objects
        _make_drink_cups_curriculum(num_samples, num_noise_objects, language_generator),
    ]


def build_object_restrictions_curriculum(
    num_samples: Optional[int],
    num_noise_objects: Optional[int],
    language_generator: LanguageGenerator[
        HighLevelSemanticsSituation, LinearizedDependencyTree
    ],
) -> Sequence[Phase1InstanceGroup]:
    return [
        _make_transitive_roll_curriculum(
            num_samples, num_noise_objects, language_generator
        ),
        _make_put_in_curriculum(num_samples, num_noise_objects, language_generator),
    ]


def build_gaila_m8_curriculum(
    num_samples: Optional[int],
    num_noise_objects: Optional[int],
    language_generator: LanguageGenerator[
        HighLevelSemanticsSituation, LinearizedDependencyTree
    ],
) -> Sequence[Phase1InstanceGroup]:
    return list(
        chain(
            [
                _make_plural_objects_curriculum(
                    num_samples, num_noise_objects, language_generator
                ),  # plurals
                _make_sit_on_chair_curriculum(
                    num_samples, num_noise_objects, language_generator
                ),  # functionally defined objects
                _make_drink_cups_curriculum(
                    num_samples, num_noise_objects, language_generator
                ),
                _make_pass_curriculum(
                    num_samples, num_noise_objects, language_generator
                ),  # Subtle verb distinctions
                _make_generic_statements_curriculum(
                    num_samples, num_noise_objects, language_generator
                ),  # Generics
                _make_part_whole_curriculum(
                    num_samples, num_noise_objects, language_generator
                ),  # Part whole
                _make_transitive_roll_curriculum(
                    num_samples, num_noise_objects, language_generator
                ),  # External Limitations
                make_eat_big_small_curriculum(
                    num_samples, num_noise_objects, language_generator
                ),
                make_spin_tall_short_curriculum(
                    num_samples, num_noise_objects, language_generator
                ),
            ],
            list(
                make_imprecise_temporal_descriptions(
                    num_samples, num_noise_objects, language_generator
                )
            ),  # Imprecise descriptions
            make_verb_with_dynamic_prepositions_curriculum(
                num_samples, num_noise_objects, language_generator
            ),  # Dynamic prepositions
            make_prepositions_curriculum(
                num_samples, num_noise_objects, language_generator
            ),  # Relative prepositions
            list(
                make_subtle_verb_distinctions_curriculum(
                    num_samples, num_noise_objects, language_generator
                )
            ),  # Subtle verb distinctions
        )
    )


def build_gaila_m13_curriculum(
    num_samples: Optional[int],
    num_noise_objects: Optional[int],
    language_generator: LanguageGenerator[
        HighLevelSemanticsSituation, LinearizedDependencyTree
    ],
) -> Sequence[Phase1InstanceGroup]:
    return list(
        chain(
            build_gaila_phase1_object_curriculum(
                num_samples, num_noise_objects, language_generator
            ),
            build_gaila_plurals_curriculum(
                num_samples, num_noise_objects, language_generator
            ),
            build_gaila_phase1_attribute_curriculum(
                num_samples, num_noise_objects, language_generator
            ),
            build_gaila_generics_curriculum(
                num_samples, num_noise_objects, language_generator
            ),
            make_prepositions_curriculum(
                num_samples, num_noise_objects, language_generator
            ),
            build_gaila_phase1_verb_curriculum(
                num_samples, num_noise_objects, language_generator
            ),
            list(
                make_imprecise_temporal_descriptions(
                    num_samples, num_noise_objects, language_generator
                )
            ),
            make_verb_with_dynamic_prepositions_curriculum(
                num_samples, num_noise_objects, language_generator
            ),
            list(
                make_subtle_verb_distinctions_curriculum(
                    num_samples, num_noise_objects, language_generator
                )
            ),
            build_functionally_defined_objects_curriculum(
                num_samples, num_noise_objects, language_generator
            ),
        )
    )


def build_m13_shuffled_curriculum(
    num_samples: Optional[int],
    num_noise_objects: Optional[int],
    language_generator: LanguageGenerator[
        HighLevelSemanticsSituation, LinearizedDependencyTree
    ],
) -> Sequence[Phase1InstanceGroup]:

    random.seed(0)
    situations = flatten(
        build_gaila_m13_curriculum(num_samples, num_noise_objects, language_generator)
    )
    random.shuffle(situations)

    return situations<|MERGE_RESOLUTION|>--- conflicted
+++ resolved
@@ -1,11 +1,10 @@
 """
 Additions for the Curricula for DARPA GAILA Phase 2
 """
-<<<<<<< HEAD
+
 from adam.ontology import IS_SPEAKER, IS_ADDRESSEE
-=======
 import random
->>>>>>> 664b49e4
+
 from itertools import chain
 from typing import Sequence, Optional
 
