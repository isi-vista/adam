from typing import Dict, Generic, Mapping, Tuple, Optional, Any

from attr import Factory, attrib, attrs
from immutablecollections import immutabledict
from more_itertools import first
from networkx import DiGraph, isolates

from adam.language import (
    LinguisticDescriptionT,
    TokenSequenceLinguisticDescription,
    LinguisticDescription,
)
from adam.learner import LanguageLearner, LearningExample, graph_without_learner, get_largest_matching_pattern
from adam.ontology.phase1_ontology import LEARNER
from adam.perception import PerceptionT, PerceptualRepresentation, ObjectPerception
from adam.perception.developmental_primitive_perception import (
    DevelopmentalPrimitivePerceptionFrame,
)
from adam.perception.perception_graph import (
    PerceptionGraph,
    PerceptionGraphPattern,
    DebugCallableType,
)
from adam.utils.networkx_utils import subgraph


@attrs(slots=True)
class SubsetLanguageLearner(
    Generic[PerceptionT, LinguisticDescriptionT],
    LanguageLearner[PerceptionT, LinguisticDescription],
):
    """
    An implementation of `LanguageLearner` for subset learning based approach for single object detection.
    """

    _descriptions_to_pattern_hypothesis: Dict[
        Tuple[str, ...], PerceptionGraphPattern
    ] = attrib(init=False, default=Factory(dict))
    _debug_callback: Optional[DebugCallableType] = attrib(default=None, kw_only=True)

    def observe(
        self, learning_example: LearningExample[PerceptionT, LinguisticDescription]
    ) -> None:
        perception = learning_example.perception
        if len(perception.frames) != 1:
            raise RuntimeError("Subset learner can only handle single frames for now")
        if isinstance(perception.frames[0], DevelopmentalPrimitivePerceptionFrame):
            original_perception_graph = PerceptionGraph.from_frame(
                perception.frames[0]
            ).copy_as_digraph()
        else:
            raise RuntimeError("Cannot process perception type.")

        # Remove learner from the perception
        observed_perception_graph = graph_without_learner(original_perception_graph)
        observed_linguistic_description = (
            learning_example.linguistic_description.as_token_sequence()
        )

        if observed_linguistic_description in self._descriptions_to_pattern_hypothesis:
            # If already observed, get the largest matching subgraph of the pattern in the current observation and
            # previous pattern hypothesis
            # TODO: We should relax this requirement for learning: issue #361
            previous_pattern_hypothesis = self._descriptions_to_pattern_hypothesis[
                observed_linguistic_description
            ]

            # Get largest subgraph match using the pattern and the graph
            hypothesis_pattern_common_subgraph = get_largest_matching_pattern(
                previous_pattern_hypothesis,
                observed_perception_graph,
                debug_callback=self._debug_callback,
            )
            # Update the leading hypothesis
            self._descriptions_to_pattern_hypothesis[
                observed_linguistic_description
            ] = hypothesis_pattern_common_subgraph

        else:
            # If it's a new description, learn a new hypothesis/pattern, generated as a pattern graph frm the
            # perception graph.
            observed_pattern_graph = PerceptionGraphPattern.from_graph(
                observed_perception_graph.copy_as_digraph()
            ).perception_graph_pattern
            self._descriptions_to_pattern_hypothesis[
                observed_linguistic_description
            ] = observed_pattern_graph

    def describe(
        self, perception: PerceptualRepresentation[PerceptionT]
    ) -> Mapping[LinguisticDescription, float]:
        if len(perception.frames) != 1:
            raise RuntimeError("Subset learner can only handle single frames for now")
        if isinstance(perception.frames[0], DevelopmentalPrimitivePerceptionFrame):
            original_perception_graph = PerceptionGraph.from_frame(
                perception.frames[0]
            ).copy_as_digraph()
        else:
            raise RuntimeError("Cannot process perception type.")
        observed_perception_graph = graph_without_learner(original_perception_graph)

        # get the learned description for which there are the maximum number of matching properties (i.e. most specific)
        max_matching_subgraph_size = 0
        learned_description = None
        for (
            description,
            pattern_hypothesis,
        ) in self._descriptions_to_pattern_hypothesis.items():
            # get the largest common match
            common_pattern = get_largest_matching_pattern(
                pattern_hypothesis,
                observed_perception_graph,
                debug_callback=self._debug_callback,
            )
            common_pattern_size = len(common_pattern.copy_as_digraph().nodes)
            if common_pattern_size > max_matching_subgraph_size:
                learned_description = description
                max_matching_subgraph_size = common_pattern_size
        if learned_description:
            return immutabledict(
                ((TokenSequenceLinguisticDescription(learned_description), 1.0),)
            )
        else:
            return immutabledict()
<<<<<<< HEAD
=======


def get_largest_matching_pattern(
    pattern: PerceptionGraphPattern,
    graph: PerceptionGraph,
    *,
    debug_callback: Optional[DebugCallableType] = None,
) -> PerceptionGraphPattern:
    """ Helper function to return the largest matching pattern for learner from a perception pattern and graph pair."""
    # Initialize matcher in debug version to keep largest subgraph
    matching = pattern.matcher(graph, debug_callback=debug_callback)
    debug_sink: Dict[Any, Any] = {}
    match_mapping = list(matching.matches(debug_mapping_sink=debug_sink))

    if match_mapping:
        # if matched, get the match
        return match_mapping[0].matched_pattern
    else:
        # otherwise get the largest subgraph and initialze new PatternGraph from it
        matched_pattern_nodes = debug_sink.keys()
        matching_sub_digraph = subgraph(pattern.copy_as_digraph(), matched_pattern_nodes)
        return PerceptionGraphPattern(matching_sub_digraph)


def graph_without_learner(graph: DiGraph) -> PerceptionGraph:
    # Get the learner node
    learner_node_candidates = [
        node
        for node in graph.nodes()
        if isinstance(node, ObjectPerception) and node.debug_handle == LEARNER.handle
    ]
    if len(learner_node_candidates) > 1:
        raise RuntimeError("More than one learners in perception.")
    elif len(learner_node_candidates) == 1:
        learner_node = first(learner_node_candidates)
        # Remove learner
        graph.remove_node(learner_node)
        # remove remaining islands
        islands = list(isolates(graph))
        graph.remove_nodes_from(islands)
    return PerceptionGraph(graph)
>>>>>>> 8d7a73f4
<|MERGE_RESOLUTION|>--- conflicted
+++ resolved
@@ -1,18 +1,20 @@
-from typing import Dict, Generic, Mapping, Tuple, Optional, Any
+from typing import Dict, Generic, Mapping, Tuple, Optional
 
 from attr import Factory, attrib, attrs
 from immutablecollections import immutabledict
-from more_itertools import first
-from networkx import DiGraph, isolates
 
 from adam.language import (
     LinguisticDescriptionT,
     TokenSequenceLinguisticDescription,
     LinguisticDescription,
 )
-from adam.learner import LanguageLearner, LearningExample, graph_without_learner, get_largest_matching_pattern
-from adam.ontology.phase1_ontology import LEARNER
-from adam.perception import PerceptionT, PerceptualRepresentation, ObjectPerception
+from adam.learner import (
+    LanguageLearner,
+    LearningExample,
+    graph_without_learner,
+    get_largest_matching_pattern,
+)
+from adam.perception import PerceptionT, PerceptualRepresentation
 from adam.perception.developmental_primitive_perception import (
     DevelopmentalPrimitivePerceptionFrame,
 )
@@ -21,7 +23,6 @@
     PerceptionGraphPattern,
     DebugCallableType,
 )
-from adam.utils.networkx_utils import subgraph
 
 
 @attrs(slots=True)
@@ -121,48 +122,4 @@
                 ((TokenSequenceLinguisticDescription(learned_description), 1.0),)
             )
         else:
-            return immutabledict()
-<<<<<<< HEAD
-=======
-
-
-def get_largest_matching_pattern(
-    pattern: PerceptionGraphPattern,
-    graph: PerceptionGraph,
-    *,
-    debug_callback: Optional[DebugCallableType] = None,
-) -> PerceptionGraphPattern:
-    """ Helper function to return the largest matching pattern for learner from a perception pattern and graph pair."""
-    # Initialize matcher in debug version to keep largest subgraph
-    matching = pattern.matcher(graph, debug_callback=debug_callback)
-    debug_sink: Dict[Any, Any] = {}
-    match_mapping = list(matching.matches(debug_mapping_sink=debug_sink))
-
-    if match_mapping:
-        # if matched, get the match
-        return match_mapping[0].matched_pattern
-    else:
-        # otherwise get the largest subgraph and initialze new PatternGraph from it
-        matched_pattern_nodes = debug_sink.keys()
-        matching_sub_digraph = subgraph(pattern.copy_as_digraph(), matched_pattern_nodes)
-        return PerceptionGraphPattern(matching_sub_digraph)
-
-
-def graph_without_learner(graph: DiGraph) -> PerceptionGraph:
-    # Get the learner node
-    learner_node_candidates = [
-        node
-        for node in graph.nodes()
-        if isinstance(node, ObjectPerception) and node.debug_handle == LEARNER.handle
-    ]
-    if len(learner_node_candidates) > 1:
-        raise RuntimeError("More than one learners in perception.")
-    elif len(learner_node_candidates) == 1:
-        learner_node = first(learner_node_candidates)
-        # Remove learner
-        graph.remove_node(learner_node)
-        # remove remaining islands
-        islands = list(isolates(graph))
-        graph.remove_nodes_from(islands)
-    return PerceptionGraph(graph)
->>>>>>> 8d7a73f4
+            return immutabledict()