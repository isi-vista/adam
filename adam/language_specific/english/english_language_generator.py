--- conflicted
+++ resolved
@@ -1,11 +1,11 @@
 import collections
+from typing import Mapping, MutableMapping, Union
 
 from attr import Factory, attrib, attrs
 from attr.validators import instance_of
 from immutablecollections import ImmutableSet, immutabledict, immutableset
 from more_itertools import only
 from networkx import DiGraph
-from typing import Mapping, MutableMapping, Union
 
 from adam.language.dependency import (
     DependencyRole,
@@ -14,19 +14,11 @@
     DependencyTreeToken,
     LinearizedDependencyTree,
 )
-from adam.language.dependency.universal_dependencies import (
-    ADPOSITION,
-    CASE_MARKING,
-    DETERMINER,
-    DETERMINER_ROLE,
-    NOMINAL_SUBJECT,
-    NUMERAL,
-    NUMERIC_MODIFIER,
-    OBJECT,
-    OBLIQUE_NOMINAL,
-    PROPER_NOUN,
-    ADJECTIVAL_MODIFIER,
-)
+from adam.language.dependency.universal_dependencies import (ADJECTIVAL_MODIFIER, ADPOSITION,
+                                                             CASE_MARKING, DETERMINER,
+                                                             DETERMINER_ROLE, NOMINAL_SUBJECT,
+                                                             NUMERAL, NUMERIC_MODIFIER, OBJECT,
+                                                             OBLIQUE_NOMINAL, PROPER_NOUN)
 from adam.language.language_generator import LanguageGenerator
 from adam.language.lexicon import LexiconEntry
 from adam.language.ontology_dictionary import OntologyLexicon
@@ -38,11 +30,7 @@
     SIMPLE_ENGLISH_DEPENDENCY_TREE_LINEARIZER,
 )
 from adam.ontology import OntologyNode, Region
-<<<<<<< HEAD
-from adam.ontology.phase1_ontology import AGENT, GOAL, LEARNER, PATIENT, THEME, IS_SPEAKER
-=======
-from adam.ontology.phase1_ontology import AGENT, GOAL, LEARNER, PATIENT, THEME, COLOR
->>>>>>> 62b33f3a
+from adam.ontology.phase1_ontology import AGENT, COLOR, GOAL, IS_SPEAKER, LEARNER, PATIENT, THEME
 from adam.ontology.phase1_spatial_relations import EXTERIOR_BUT_IN_CONTACT, INTERIOR
 from adam.random_utils import SequenceChooser
 from adam.situation import SituationAction, SituationObject
