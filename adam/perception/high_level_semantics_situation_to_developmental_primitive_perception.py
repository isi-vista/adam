--- conflicted
+++ resolved
@@ -21,17 +21,11 @@
     IS_SPEAKER,
     PART_OF,
     PERCEIVABLE,
-<<<<<<< HEAD
-    GROUND,
     LIQUID,
     TWO_DIMENSIONAL,
     HOLLOW,
 )
 from adam.ontology.phase1_spatial_relations import SpatialPath, Region, INTERIOR
-=======
-)
-from adam.ontology.phase1_spatial_relations import Region, SpatialPath
->>>>>>> b840efda
 from adam.ontology.structural_schema import ObjectStructuralSchema, SubObject
 from adam.perception import (
     ObjectPerception,
@@ -552,7 +546,6 @@
             if color:
                 properties_to_perceive.append(color)
 
-<<<<<<< HEAD
             # If it is a liquid not inside a container, add two-dimensional property
             if situation_object.ontology_node == LIQUID and not any(
                 r.first_slot == SituationObject
@@ -560,15 +553,14 @@
                 and isinstance(r.second_slot, Region)
                 and HOLLOW in r.second_slot.reference_object.properties
                 and r.second_slot.distance == INTERIOR
-                for r in self._situation.persisting_relations
+                for r in self._situation.always_relations
             ):
                 properties_to_perceive.append(TWO_DIMENSIONAL)
-=======
+
             # Focused Objects are in a special field of the Situation, we check if the situation_object
             # is a focused and apply the tag here if that is the case.
             if situation_object in self._situation.gazed_objects:
                 properties_to_perceive.append(GAZE)
->>>>>>> b840efda
 
             # We wrap an ImmutableSet around properties_to_perceive to remove duplicates
             # while still guaranteeing deterministic iteration order.
