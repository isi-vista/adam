--- conflicted
+++ resolved
@@ -6,8 +6,11 @@
     AGENT,
     ANIMATE,
     BALL,
+    BLACK,
+    BLUE,
     BOX,
     CAUSES_CHANGE,
+    COLORS_TO_RGBS,
     COOKIE,
     DAD,
     EAT,
@@ -33,16 +36,13 @@
     STATIONARY,
     TABLE,
     THEME,
+    TRUCK,
     TWO_DIMENSIONAL,
     UNDERGOES_CHANGE,
     VOLITIONALLY_INVOLVED,
     far,
     near,
     on,
-    TRUCK,
-    BLUE,
-    BLACK,
-    COLORS_TO_RGBS,
 )
 from adam.ontology.phase1_spatial_relations import (
     DISTAL,
@@ -563,10 +563,9 @@
     dad_perception = perception_with_handle(frame, "person_0")
     table_perception = perception_with_handle(frame, "table_0")
     # only the cookie is gazed at, because the user said so.
-<<<<<<< HEAD
-    assert HasBinaryProperty(cookie_perception, GAZE) in frame.property_assertions
-    assert HasBinaryProperty(dad_perception, GAZE) not in frame.property_assertions
-    assert HasBinaryProperty(table_perception, GAZE) not in frame.property_assertions
+    assert HasBinaryProperty(cookie_perception, GAZED_AT) in frame.property_assertions
+    assert HasBinaryProperty(dad_perception, GAZED_AT) not in frame.property_assertions
+    assert HasBinaryProperty(table_perception, GAZED_AT) not in frame.property_assertions
 
 
 def test_colors_across_part_of_relations():
@@ -610,9 +609,4 @@
     assert any(
         HasColor(tire_perception, black_perception) in property_assertions
         for black_perception in black_perceptions
-    )
-=======
-    assert HasBinaryProperty(cookie_perception, GAZED_AT) in frame.property_assertions
-    assert HasBinaryProperty(dad_perception, GAZED_AT) not in frame.property_assertions
-    assert HasBinaryProperty(table_perception, GAZED_AT) not in frame.property_assertions
->>>>>>> cdc7c51d
+    )