--- conflicted
+++ resolved
@@ -24,10 +24,7 @@
     PART_OF,
     PERCEIVABLE,
     TWO_DIMENSIONAL,
-<<<<<<< HEAD
-=======
     LEARNER,
->>>>>>> ef71bd12
 )
 from adam.ontology.phase1_spatial_relations import INTERIOR, Region, SpatialPath
 from adam.ontology.structural_schema import ObjectStructuralSchema, SubObject
