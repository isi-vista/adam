from attr import attrib, attrs
from attr.validators import instance_of
from immutablecollections import ImmutableSet, immutableset
from immutablecollections.converter_utils import _to_immutableset
from more_itertools import flatten
from vistautils.preconditions import check_arg

from adam.ontology.ontology import Ontology
from adam.ontology.phase1_spatial_relations import Region
from adam.relation import Relation, flatten_relations
from adam.situation import Situation, SituationAction, SituationObject


@attrs(slots=True, repr=False)
class HighLevelSemanticsSituation(Situation):
    """
    A human-friendly representation of `Situation`.
    """

    ontology: Ontology = attrib(validator=instance_of(Ontology))
    """
    What `Ontology` items from the objects, relations, and actions 
    in this `Situation` will come from.
    """
    objects: ImmutableSet[SituationObject] = attrib(converter=_to_immutableset)
    """
    All the objects present in a `Situation`.
    """
    persisting_relations: ImmutableSet[Relation[SituationObject]] = attrib(
        converter=flatten_relations, default=immutableset()
    )
    """
    The relations which hold in this `Situation`,
    both before and after any actions which occur.
    
    It is not necessary to state every relationship which holds in a situation.
    Rather this should contain the salient relationships
    which should be expressed in the linguistic description.
    
    Do not specify those relations here which are *implied* by any actions which occur.
    Those are handled automatically. 
    """
    before_action_relations: ImmutableSet[Relation[SituationObject]] = attrib(
        converter=flatten_relations, default=immutableset()
    )
    """
    The relations which hold in this `Situation`,
    before, but not necessarily after, any actions which occur.
    
    It is not necessary to state every relationship which holds in a situation.
    Rather this should contain the salient relationships
    which should be expressed in the linguistic description.
    
    Do not specify those relations here which are *implied* by any actions which occur.
    Those are handled automatically. 
    """
    after_action_relations: ImmutableSet[Relation[SituationObject]] = attrib(
        converter=flatten_relations, default=immutableset()
    )
    """
    The relations which hold in this `Situation`,
    after, but not necessarily before, any actions which occur.

    It is not necessary to state every relationship which holds in a situation.
    Rather this should contain the salient relationships
    which should be expressed in the linguistic description.

    Do not specify those relations here which are *implied* by any actions which occur.
    Those are handled automatically. 
    """
    actions: ImmutableSet[SituationAction] = attrib(
        converter=_to_immutableset, default=immutableset()
    )
    """
    The actions occurring in this `Situation`
    """
    is_dynamic: bool = attrib(init=False)
    """
    Bool representing whether the situation has any actions, i.e is dynamic. 
    """

    def __attrs_post_init__(self) -> None:
        check_arg(self.objects, "A situation must contain at least one object")
<<<<<<< HEAD
        for relation in self.persisting_relations:
            if not isinstance(relation.first_slot, SituationObject) or not isinstance(
                relation.second_slot, (SituationObject, Region)
            ):
                raise RuntimeError(
                    f"Relation fillers for situations must be situation objects "
                    f"but got {relation}"
                )
=======
        self.is_dynamic = len(self.actions) > 0
        for relation in self.relations:
>>>>>>> 5a160ed7
            if (
                isinstance(relation.second_slot, Region)
                and relation.second_slot.reference_object not in self.objects
            ):
                raise RuntimeError(
                    f"Any object referred to by a region must be included in the "
                    f"set of situation objects but region {relation.second_slot}"
                    f" with situation objects {self.objects}"
                )
        for action in self.actions:
            for action_role_filler in flatten(
                action.argument_roles_to_fillers.value_groups()
            ):
                if (
                    isinstance(action_role_filler, SituationObject)
                    and action_role_filler not in self.objects
                ):
                    raise RuntimeError(
                        "Any object filling a semantic role must be included in the "
                        "set of situation objects."
                    )
                elif (
                    isinstance(action_role_filler, Region)
                    and action_role_filler.reference_object not in self.objects
                ):
                    raise RuntimeError(
                        "Any object referred to by a region must be included in the "
                        "set of situation objects."
                    )
        if not self.actions and (
            self.before_action_relations or self.after_action_relations
        ):
            raise RuntimeError(
                "Cannot specify relations to hold before or after actions "
                "if there are no actions"
            )

    def __repr__(self) -> str:
        # TODO: the way we currently repr situations doesn't handle multiple nodes
        # of the same ontology type well.  We'd like to use subscripts (_0, _1)
        # to distinguish them, which requires pulling all the repr logic up to this
        # level and not delegating to the reprs of the sub-objects.
        # https://github.com/isi-vista/adam/issues/62
        lines = ["{"]
        lines.extend(f"\t{obj!r}" for obj in self.objects)
        lines.extend(f"\t{relation!r}" for relation in self.persisting_relations)
        lines.extend(f"\t{action!r}" for action in self.actions)
        lines.append("}")
        return "\n".join(lines)<|MERGE_RESOLUTION|>--- conflicted
+++ resolved
@@ -81,7 +81,6 @@
 
     def __attrs_post_init__(self) -> None:
         check_arg(self.objects, "A situation must contain at least one object")
-<<<<<<< HEAD
         for relation in self.persisting_relations:
             if not isinstance(relation.first_slot, SituationObject) or not isinstance(
                 relation.second_slot, (SituationObject, Region)
@@ -90,10 +89,8 @@
                     f"Relation fillers for situations must be situation objects "
                     f"but got {relation}"
                 )
-=======
         self.is_dynamic = len(self.actions) > 0
-        for relation in self.relations:
->>>>>>> 5a160ed7
+        for relation in self.persisting_relations:
             if (
                 isinstance(relation.second_slot, Region)
                 and relation.second_slot.reference_object not in self.objects
