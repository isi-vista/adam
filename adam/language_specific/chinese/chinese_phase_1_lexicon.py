"""We use Yale romanization in this code to maintain UTF-8 encoding;
spaces indicate borders between Chinese characters.

Currently, mass nouns are specified despite this not being realised in
the same way in Chinese as in English.

We don't provide plural specifications for nouns since this isn't a
morphologically-realized feature in Chinese.

This vocabulary has been verified by a native speaker.
"""
from adam.language_specific import (
    FIRST_PERSON,
    SECOND_PERSON,
    MASS_NOUN,
    ALLOWS_DITRANSITIVE,
)
from adam.language.dependency.universal_dependencies import (
    ADJECTIVE,
    NOUN,
    PROPER_NOUN,
    VERB,
)
from adam.language.lexicon import LexiconEntry
from adam.language.ontology_dictionary import OntologyLexicon
from adam.ontology.phase1_ontology import (
    BABY,
    BALL,
    BIRD,
    BLACK,
    BLUE,
    BOOK,
    BOX,
    CAR,
    CHAIR,
    COME,
    COOKIE,
    CUP,
    DAD,
    DOG,
    DOOR,
    DRINK,
    EAT,
    FALL,
    FLY,
    GAILA_PHASE_1_ONTOLOGY,
    GIVE,
    GO,
    GREEN,
    GROUND,
    HAND,
    HAS,
    HAT,
    HEAD,
    HOUSE,
    JUICE,
    JUMP,
    MILK,
    MOM,
    MOVE,
    PUSH,
    PUT,
    RED,
    ROLL,
    SIT,
    SPIN,
    TABLE,
    TAKE,
    THROW,
    TRANSPARENT,
    TRUCK,
    WATER,
    WHITE,
    LIGHT_BROWN,
    DARK_BROWN,
    WATERMELON,
<<<<<<< HEAD
    PASS,
    WALK,
=======
>>>>>>> a6ffbbda
)

ME = LexiconEntry("wo3", NOUN, intrinsic_morphosyntactic_properties=[FIRST_PERSON])
YOU = LexiconEntry("ni3", NOUN, intrinsic_morphosyntactic_properties=[SECOND_PERSON])
GAILA_PHASE_1_CHINESE_LEXICON = OntologyLexicon(
    ontology=GAILA_PHASE_1_ONTOLOGY,
    ontology_node_to_word=(
        (GROUND, LexiconEntry("di4 myan4", NOUN, counting_classifier="jang1")),
        (MOM, LexiconEntry("ma1 ma1", PROPER_NOUN)),
        (BALL, LexiconEntry("chyou2", NOUN)),
        (TABLE, LexiconEntry("jwo1 dz", NOUN, counting_classifier="jang1")),
        (PUT, LexiconEntry("fang4", VERB)),
        (PUSH, LexiconEntry("twei1", VERB)),
        (BOOK, LexiconEntry("shu1", NOUN, counting_classifier="ben3")),
        (HOUSE, LexiconEntry("wu1", NOUN, counting_classifier="jyan1")),
        (CAR, LexiconEntry("chi4 che1", NOUN, counting_classifier="lyang4")),
        (WATER, LexiconEntry("shwei3", NOUN, [MASS_NOUN], counting_classifier="bei1")),
        (JUICE, LexiconEntry("gwo3 jr1", NOUN, [MASS_NOUN], counting_classifier="bei1")),
        (CUP, LexiconEntry("bei1 dz", NOUN)),
        (BOX, LexiconEntry("syang1 dz", NOUN)),
        (CHAIR, LexiconEntry("yi3 dz", NOUN, counting_classifier="ba3")),
        (HEAD, LexiconEntry("tou2", NOUN)),
        (MILK, LexiconEntry("nyou2 nai3", NOUN, [MASS_NOUN], counting_classifier="bei1")),
        (HAND, LexiconEntry("shou3", NOUN, counting_classifier="jr3")),
        (TRUCK, LexiconEntry("ka3 che1", NOUN, counting_classifier="lyang4")),
        (DOOR, LexiconEntry("men2", NOUN, counting_classifier="shan4")),
        (HAT, LexiconEntry("mau4 dz", NOUN, counting_classifier="ding3")),
        (COOKIE, LexiconEntry("chyu1 chi2 bing3", NOUN, counting_classifier="kwai4")),
        (DAD, LexiconEntry("ba4 ba4", PROPER_NOUN)),
        (BABY, LexiconEntry("bau3 bau3", NOUN)),
        (DOG, LexiconEntry("gou3", NOUN, counting_classifier="jr3")),
        (BIRD, LexiconEntry("nyau3", NOUN, counting_classifier="jr3")),
        (GO, LexiconEntry("chyu4", VERB)),
        (COME, LexiconEntry("lai2", VERB)),
        (TAKE, LexiconEntry("na2", VERB)),
        (EAT, LexiconEntry("chr1", VERB)),
        (GIVE, LexiconEntry("gei3", VERB, properties=[ALLOWS_DITRANSITIVE])),
        (SPIN, LexiconEntry("sywan2 jwan3", VERB)),
        (SIT, LexiconEntry("dzwo4", VERB)),
        (DRINK, LexiconEntry("he1", VERB)),
        (FALL, LexiconEntry("dye2 dau3", VERB)),
        # throw isn't ditransitive in Chinese
        (THROW, LexiconEntry("reng1", VERB)),
        (MOVE, LexiconEntry("yi2 dung4", VERB)),
        (JUMP, LexiconEntry("tyau4", VERB)),
        (HAS, LexiconEntry("you3", VERB)),
        (ROLL, LexiconEntry("gwun3", VERB)),
        (FLY, LexiconEntry("fei1", VERB)),
        (RED, LexiconEntry("hung2 se4", ADJECTIVE)),
        (BLUE, LexiconEntry("lan2 se4", ADJECTIVE)),
        (GREEN, LexiconEntry("lyu4 se4", ADJECTIVE)),
        (BLACK, LexiconEntry("hei1 se4", ADJECTIVE)),
        (WHITE, LexiconEntry("bai2 se4", ADJECTIVE)),
        (TRANSPARENT, LexiconEntry("tou4 ming2", ADJECTIVE)),
        (LIGHT_BROWN, LexiconEntry("chyan3 he2 se4", ADJECTIVE)),
        (DARK_BROWN, LexiconEntry("shen1 dzung1 se4", ADJECTIVE)),
<<<<<<< HEAD
        # TODO: for below, we need native speaker check (https://github.com/isi-vista/adam/issues/845)
        (WATERMELON, LexiconEntry("syi1 gwa1", NOUN)),
        (PASS, LexiconEntry("di4", VERB)),
        (WALK, LexiconEntry("bu4 sying2", VERB)),
=======
        (WATERMELON, LexiconEntry("syi1 gwa1", NOUN)),
>>>>>>> a6ffbbda
    ),
)<|MERGE_RESOLUTION|>--- conflicted
+++ resolved
@@ -74,11 +74,8 @@
     LIGHT_BROWN,
     DARK_BROWN,
     WATERMELON,
-<<<<<<< HEAD
     PASS,
     WALK,
-=======
->>>>>>> a6ffbbda
 )
 
 ME = LexiconEntry("wo3", NOUN, intrinsic_morphosyntactic_properties=[FIRST_PERSON])
@@ -135,13 +132,10 @@
         (TRANSPARENT, LexiconEntry("tou4 ming2", ADJECTIVE)),
         (LIGHT_BROWN, LexiconEntry("chyan3 he2 se4", ADJECTIVE)),
         (DARK_BROWN, LexiconEntry("shen1 dzung1 se4", ADJECTIVE)),
-<<<<<<< HEAD
         # TODO: for below, we need native speaker check (https://github.com/isi-vista/adam/issues/845)
         (WATERMELON, LexiconEntry("syi1 gwa1", NOUN)),
         (PASS, LexiconEntry("di4", VERB)),
         (WALK, LexiconEntry("bu4 sying2", VERB)),
-=======
-        (WATERMELON, LexiconEntry("syi1 gwa1", NOUN)),
->>>>>>> a6ffbbda
+
     ),
 )