from adam.curriculum.phase1_curriculum import (
    Phase1InstanceGroup,
    _make_behind_in_front_curriculum,
    _make_come_curriculum,
    _make_drink_curriculum,
    _make_each_object_by_itself_curriculum,
    _make_eat_curriculum,
    _make_fall_curriculum,
    _make_fly_curriculum,
    _make_go_curriculum,
    _make_jump_curriculum,
    _make_move_curriculum,
    _make_object_beside_object_curriculum,
    _make_object_in_other_object_curriculum,
    _make_object_on_ground_curriculum,
    _make_object_on_object_curriculum,
    _make_object_under_or_over_object_curriculum,
    _make_objects_with_colors_curriculum,
    _make_person_has_object_curriculum,
    _make_push_curriculum,
    _make_put_curriculum,
    _make_put_on_speaker_addressee_body_part_curriculum,
    _make_roll_curriculum,
    _make_sit_curriculum,
    _make_speaker_addressee_curriculum,
    _make_spin_curriculum,
    _make_take_curriculum,
    _make_throw_curriculum,
    _make_transfer_of_possession_curriculum,
    _make_objects_with_colors_is_curriculum,
<<<<<<< HEAD
    _make_part_whole_curriculum,
=======
    _make_plural_objects_curriculum,
    _make_generic_statements_curriculum,
>>>>>>> f5b86565
)


def curriculum_test(curriculum: Phase1InstanceGroup) -> None:
    for _ in curriculum.instances():
        # we don't need to do anything
        # the curriculum may be dynamically generated
        # so we just want to test we can instantiate it
        pass


def test_each_object_by_itself_curriculum():
    curriculum_test(_make_each_object_by_itself_curriculum())


def test_objects_with_colors_curriculum():
    curriculum_test(_make_objects_with_colors_curriculum())


def test_objects_with_colors_is_curriculum():
    cur = _make_objects_with_colors_is_curriculum().instances()
    for c in cur:
        assert c[1].as_token_sequence()[2] == "is"
    curriculum_test(_make_objects_with_colors_is_curriculum())


def test_instantiate_fly_curriculum():
    curriculum_test(_make_fly_curriculum())


def test_plural_objects_curriculum():
    curriculum_test(_make_plural_objects_curriculum())


def test_object_on_ground_curriculum():
    curriculum_test(_make_object_on_ground_curriculum())


def test_person_has_object_curriculum():
    curriculum_test(_make_person_has_object_curriculum())


def test_part_whole_curriculum():
    curriculum_test(_make_part_whole_curriculum())


def test_fall_curriculum():
    curriculum_test(_make_fall_curriculum())


def test_transfer_of_possession_curriculum():
    curriculum_test(_make_transfer_of_possession_curriculum())


def test_object_on_object_curriculum():
    curriculum_test(_make_object_on_object_curriculum())


def test_object_beside_object_curriculum():
    curriculum_test(_make_object_beside_object_curriculum())


def test_object_under_or_over_object_curriculum():
    curriculum_test(_make_object_under_or_over_object_curriculum())


def test_object_in_other_object_curriculum():
    curriculum_test(_make_object_in_other_object_curriculum())


def test_roll_curriculum():
    curriculum_test(_make_roll_curriculum())


def test_speaker_addressee():
    curriculum_test(_make_speaker_addressee_curriculum())


def test_jump_curriculum():
    curriculum_test(_make_jump_curriculum())


def test_put():
    curriculum_test(_make_put_curriculum())


def test_put_on_speaker_addressee_body_part_curriculum():
    curriculum_test(_make_put_on_speaker_addressee_body_part_curriculum())


def test_drink_curriculum():
    curriculum_test(_make_drink_curriculum())


def test_eat_curriculum():
    curriculum_test(_make_eat_curriculum())


def test_sit_curriculum():
    curriculum_test(_make_sit_curriculum())


def test_take_curriculum():
    curriculum_test(_make_take_curriculum())


def test_move_curriculum():
    curriculum_test(_make_move_curriculum())


def test_spin_curriculum():
    curriculum_test(_make_spin_curriculum())


def test_go_curriculum():
    curriculum_test(_make_go_curriculum())


def test_push_curriculum():
    curriculum_test(_make_push_curriculum())


def test_throw_curriculum():
    curriculum_test(_make_throw_curriculum())


def test_come_curriculum():
    curriculum_test(_make_come_curriculum())


def test_behind_in_front_curriculum():
    curriculum_test(_make_behind_in_front_curriculum())


def test_generics_curriculum():
    curriculum_test(_make_generic_statements_curriculum())<|MERGE_RESOLUTION|>--- conflicted
+++ resolved
@@ -28,12 +28,9 @@
     _make_throw_curriculum,
     _make_transfer_of_possession_curriculum,
     _make_objects_with_colors_is_curriculum,
-<<<<<<< HEAD
     _make_part_whole_curriculum,
-=======
     _make_plural_objects_curriculum,
     _make_generic_statements_curriculum,
->>>>>>> f5b86565
 )
 
 
