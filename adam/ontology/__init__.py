--- conflicted
+++ resolved
@@ -3,23 +3,15 @@
 
 These ontologies are intended to be used when describing `Situation`\ s and writing `SituationTemplate`\ s.
 """
-<<<<<<< HEAD
-from typing import Iterable, Union, Callable, Tuple
-=======
 
 from typing import Callable, Iterable, Tuple, Union
->>>>>>> 50dd476b
 
 from attr import attrib, attrs
 from attr.validators import instance_of
 from immutablecollections import ImmutableSet, immutableset
 from immutablecollections.converter_utils import _to_immutableset
 from more_itertools import flatten
-<<<<<<< HEAD
-=======
 from networkx import DiGraph
->>>>>>> 50dd476b
-
 
 @attrs(frozen=True, slots=True, repr=False)
 class OntologyNode:
