--- conflicted
+++ resolved
@@ -1,8 +1,4 @@
-<<<<<<< HEAD
-from typing import Dict, Generic, Mapping, Tuple, Optional
-=======
 from typing import Dict, Generic, Mapping, Optional, Tuple
->>>>>>> c99560c4
 
 from immutablecollections import immutabledict
 
@@ -11,19 +7,13 @@
     LinguisticDescriptionT,
     TokenSequenceLinguisticDescription,
 )
-<<<<<<< HEAD
 from adam.learner import (
     LanguageLearner,
     LearningExample,
+    get_largest_matching_pattern,
     graph_without_learner,
-    get_largest_matching_pattern,
 )
 from adam.perception import PerceptionT, PerceptualRepresentation
-=======
-from adam.learner import LanguageLearner, LearningExample
-from adam.ontology.phase1_ontology import LEARNER
-from adam.perception import ObjectPerception, PerceptionT, PerceptualRepresentation
->>>>>>> c99560c4
 from adam.perception.developmental_primitive_perception import (
     DevelopmentalPrimitivePerceptionFrame,
 )
@@ -31,12 +21,8 @@
     DebugCallableType,
     PerceptionGraph,
     PerceptionGraphPattern,
-    PerceptionGraphPatternMatch,
 )
-<<<<<<< HEAD
-=======
 from attr import Factory, attrib, attrs
->>>>>>> c99560c4
 
 
 @attrs(slots=True)
@@ -136,49 +122,4 @@
                 ((TokenSequenceLinguisticDescription(learned_description), 1.0),)
             )
         else:
-<<<<<<< HEAD
-            return immutabledict()
-=======
-            return immutabledict()
-
-
-def get_largest_matching_pattern(
-    pattern: PerceptionGraphPattern,
-    graph: PerceptionGraph,
-    *,
-    debug_callback: Optional[DebugCallableType] = None,
-) -> PerceptionGraphPattern:
-    """ Helper function to return the largest matching sub-pattern
-    for a perception pattern and graph pair
-    *which is discovered during the match search process*.
-    This is not guaranteed to be the largest possible partial match.
-    Improvement of this is pending https://github.com/isi-vista/adam/issues/461
-    """
-    matching = pattern.matcher(graph, debug_callback=debug_callback)
-    attempted_match = matching.first_match_or_failure_info()
-
-    if isinstance(attempted_match, PerceptionGraphPatternMatch):
-        # if matched, get the match
-        return attempted_match.matched_pattern
-    else:
-        return attempted_match.largest_match_pattern_subgraph
-
-
-def graph_without_learner(graph: DiGraph) -> PerceptionGraph:
-    # Get the learner node
-    learner_node_candidates = [
-        node
-        for node in graph.nodes()
-        if isinstance(node, ObjectPerception) and node.debug_handle == LEARNER.handle
-    ]
-    if len(learner_node_candidates) > 1:
-        raise RuntimeError("More than one learners in perception.")
-    elif len(learner_node_candidates) == 1:
-        learner_node = first(learner_node_candidates)
-        # Remove learner
-        graph.remove_node(learner_node)
-        # remove remaining islands
-        islands = list(isolates(graph))
-        graph.remove_nodes_from(islands)
-    return PerceptionGraph(graph)
->>>>>>> c99560c4
+            return immutabledict()