--- conflicted
+++ resolved
@@ -183,11 +183,7 @@
     object_with_color = object_variable(
         "object",
         added_properties=[color],
-<<<<<<< HEAD
-        banned_properties=[IS_HUMAN, IS_BODY_PART],
-=======
         banned_properties=[IS_HUMAN, IS_BODY_PART, COLOR],
->>>>>>> 4ae33623
     )
 
     object_with_color_template = Phase1SituationTemplate(
@@ -1603,14 +1599,10 @@
 
 GAILA_PHASE_1_CURRICULUM = [
     EACH_OBJECT_BY_ITSELF_SUB_CURRICULUM,
-<<<<<<< HEAD
-    _make_objects_with_colors_curriculum(),
-=======
-    _make_objects_with_colors_curriculum,
->>>>>>> 4ae33623
     MULTIPLE_OF_THE_SAME_OBJECT_SUB_CURRICULUM,
     _OBJECT_ON_GROUND_SUB_CURRICULUM,
     _ANY_OBJECT_INTRANSITIVES_SUBCURRICULUM,
+    _make_objects_with_colors_curriculum(),
     _make_fall_curriculum(),
     _make_transfer_of_possession_curriculum(),
     _make_object_on_object_curriculum(),
