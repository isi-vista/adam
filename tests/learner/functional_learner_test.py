import pytest

from adam.curriculum.phase2_curriculum import _make_sit_on_chair_curriculum

# from adam.experiment.experiment_utils import _make_sit_on_curriculum
from adam.language.language_utils import phase2_language_generator
from adam.learner import LanguageMode, LearningExample
from adam.learner.functional_learner import FunctionalLearner
from adam.learner.integrated_learner import IntegratedTemplateLearner
from adam.learner.verbs import SubsetVerbLearnerNew
from adam.ontology.phase2_ontology import GAILA_PHASE_2_ONTOLOGY
from tests.learner import LANGUAGE_MODE_TO_TEMPLATE_LEARNER_OBJECT_RECOGNIZER


def integrated_learner_factory(language_mode: LanguageMode):
    functional_learner = FunctionalLearner(language_mode=language_mode)
    return IntegratedTemplateLearner(
        object_learner=LANGUAGE_MODE_TO_TEMPLATE_LEARNER_OBJECT_RECOGNIZER[language_mode],
        action_learner=SubsetVerbLearnerNew(
            ontology=GAILA_PHASE_2_ONTOLOGY,
            beam_size=5,
            language_mode=language_mode,
            action_fallback_learners=[functional_learner],
        ),
        functional_learner=functional_learner,
    )


@pytest.mark.parametrize("language_mode", [LanguageMode.ENGLISH, LanguageMode.CHINESE])
def test_functional_learner(language_mode: LanguageMode):
<<<<<<< HEAD

    sit_train = _make_sit_on_curriculum(8, 0, phase2_language_generator(language_mode))
=======
    # TODO: currently the _make_sit_curriculum defaults to bed instead of chair so chair isn't predicted in the testing
    sit_train = _make_sit_on_chair_curriculum(
        5, 0, phase2_language_generator(language_mode)
    )
>>>>>>> e38c7684
    sit_test = _make_sit_on_chair_curriculum(
        1, 0, phase2_language_generator(language_mode)
    )

    learner = integrated_learner_factory(language_mode)

    for (_, linguistic_description, perceptual_representation) in sit_train.instances():
        learner.observe(
            LearningExample(perceptual_representation, linguistic_description)
        )

    for (_, linguistic_description, perceptual_representation) in sit_test.instances():
        descriptions_from_learner = learner.describe(perceptual_representation)
        gold = linguistic_description.as_token_sequence()
        assert descriptions_from_learner
        assert gold in [desc.as_token_sequence() for desc in descriptions_from_learner]<|MERGE_RESOLUTION|>--- conflicted
+++ resolved
@@ -28,15 +28,11 @@
 
 @pytest.mark.parametrize("language_mode", [LanguageMode.ENGLISH, LanguageMode.CHINESE])
 def test_functional_learner(language_mode: LanguageMode):
-<<<<<<< HEAD
-
-    sit_train = _make_sit_on_curriculum(8, 0, phase2_language_generator(language_mode))
-=======
     # TODO: currently the _make_sit_curriculum defaults to bed instead of chair so chair isn't predicted in the testing
+    # TODO: may still need a table example?
     sit_train = _make_sit_on_chair_curriculum(
-        5, 0, phase2_language_generator(language_mode)
+        8, 0, phase2_language_generator(language_mode)
     )
->>>>>>> e38c7684
     sit_test = _make_sit_on_chair_curriculum(
         1, 0, phase2_language_generator(language_mode)
     )
