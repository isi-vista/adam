--- conflicted
+++ resolved
@@ -1,6 +1,5 @@
 import random as r
 from itertools import chain
-from pathlib import Path
 
 import pytest
 from more_itertools import first, only
@@ -34,10 +33,6 @@
     GAILA_PHASE_1_PERCEPTION_GENERATOR,
 )
 from adam.perception.perception_graph import (
-<<<<<<< HEAD
-    GraphLogger,
-=======
->>>>>>> fb76dcb1
     IsColorNodePredicate,
     PatternMatching,
     PerceptionGraph,
