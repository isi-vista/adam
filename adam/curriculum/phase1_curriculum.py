--- conflicted
+++ resolved
@@ -41,7 +41,9 @@
     HOLLOW,
     INANIMATE,
     INANIMATE_OBJECT,
+    IS_ADDRESSEE,
     IS_BODY_PART,
+    IS_SPEAKER,
     JUMP,
     JUMP_INITIAL_SUPPORTER_AUX,
     LEARNER,
@@ -52,6 +54,9 @@
     PERSON,
     PERSON_CAN_HAVE,
     PHASE_1_CURRICULUM_OBJECTS,
+    PUSH,
+    PUSH_GOAL,
+    PUSH_SURFACE_AUX,
     PUT,
     ROLL,
     ROLLABLE,
@@ -70,15 +75,7 @@
     inside,
     is_recognized_particular,
     on,
-<<<<<<< HEAD
-    IS_SPEAKER,
-    IS_ADDRESSEE,
-=======
     strictly_above,
-    PUSH,
-    PUSH_SURFACE_AUX,
-    PUSH_GOAL,
->>>>>>> 5508a879
 )
 from adam.ontology.phase1_spatial_relations import (
     AWAY_FROM,
@@ -108,7 +105,6 @@
     color_variable,
     object_variable,
     sampled,
-    property_variable,
 )
 
 _CHOOSER = RandomChooser.for_seed(0)
@@ -605,7 +601,6 @@
     )
 
 
-<<<<<<< HEAD
 def _make_speaker_addressess_curriculum():
     speaker = object_variable("speaker_0", PERSON, added_properties=[IS_SPEAKER])
     addressee = object_variable("addressee_0", PERSON, added_properties=[IS_ADDRESSEE])
@@ -663,8 +658,12 @@
                         ontology=GAILA_PHASE_1_ONTOLOGY,
                     )
                     for template in (addressee_as_agent, addressee_as_goal)
-                ),
-=======
+                )
+            ]
+        ),
+    )
+
+
 JUMPER = object_variable("jumper_0", THING, required_properties=[CAN_JUMP])
 JUMPED_OVER = object_variable("jumped_over", THING)
 
@@ -1268,7 +1267,6 @@
                     push_unexpressed_goal,
                     push_unexpressed_goal_expressed_surface,
                 )
->>>>>>> 5508a879
             ]
         ),
     )
@@ -1287,9 +1285,7 @@
     _make_object_in_other_object_curriculum(),
     _make_fly_curriculum(),
     _make_roll_curriculum(),
-<<<<<<< HEAD
     _make_speaker_addressess_curriculum(),
-=======
     _make_jump_curriculum(),
     _make_drink_curriculum(),
     _make_sit_curriculum(),
@@ -1300,7 +1296,6 @@
     _make_spin_curriculum(),
     _make_go_curriculum(),
     _make_push_curriculum(),
->>>>>>> 5508a879
 ]
 """
 One particular instantiation of the curriculum for GAILA Phase 1.
