--- conflicted
+++ resolved
@@ -1081,13 +1081,8 @@
 _DRINK_THEME = SituationObject(THING, properties=[LIQUID])
 _DRINK_CONTAINER = SituationObject(THING, properties=[HOLLOW])
 
-<<<<<<< HEAD
-_DRINK_ACTION_DESCRIPTION: ActionDescription = ActionDescription(
-    frames=[ActionDescriptionFrame({AGENT: _DRINK_AGENT, THEME: _DRINK_THEME})],
-=======
 _DRINK_ACTION_DESCRIPTION = ActionDescription(
     frame=ActionDescriptionFrame({AGENT: _DRINK_AGENT, THEME: _DRINK_THEME}),
->>>>>>> 81772965
     preconditions=[
         inside(_DRINK_THEME, _DRINK_CONTAINER),
         bigger_than(_DRINK_AGENT, _DRINK_CONTAINER),
