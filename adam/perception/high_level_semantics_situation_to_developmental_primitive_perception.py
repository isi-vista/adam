<<<<<<< HEAD
from typing import Dict, List, Optional, Tuple, cast

from attr import Factory, attrib, attrs
from attr.validators import instance_of
from immutablecollections import (
    ImmutableDict,
    immutabledict,
    ImmutableSet,
    ImmutableSetMultiDict,
)
from more_itertools import only
from vistautils.preconditions import check_arg

from adam.ontology import ObjectStructuralSchema, SubObject, OntologyNode
from adam.ontology.action_description import ActionDescription
=======
from attr import Factory, attrib, attrs
from attr.validators import instance_of
from immutablecollections import ImmutableDict, immutabledict
from more_itertools import only, quantify
from typing import Dict, List, Optional
from vistautils.preconditions import check_arg

from adam.ontology import ObjectStructuralSchema, SubObject
>>>>>>> 50dd476b
from adam.ontology.ontology import Ontology
from adam.ontology.phase1_ontology import (
    BINARY,
    COLOR,
    COLORS_TO_RGBS,
    GAILA_PHASE_1_ONTOLOGY,
<<<<<<< HEAD
=======
    IS_SPEAKER,
    PART_OF,
    PERCEIVABLE,
>>>>>>> 50dd476b
)
from adam.perception import PerceptualRepresentation, PerceptualRepresentationGenerator
from adam.perception.developmental_primitive_perception import (
    DevelopmentalPrimitivePerceptionFrame,
    HasBinaryProperty,
    HasColor,
    ObjectPerception,
    PropertyPerception,
    RelationPerception,
    RgbColorPerception,
)
from adam.random_utils import SequenceChooser
<<<<<<< HEAD
from adam.situation import SituationObject, SituationRelation, SituationNode
=======
from adam.situation import SituationObject
>>>>>>> 50dd476b
from adam.situation.high_level_semantics_situation import HighLevelSemanticsSituation


@attrs(frozen=True, slots=True)
class HighLevelSemanticsSituationToDevelopmentalPrimitivePerceptionGenerator(
    PerceptualRepresentationGenerator[
        HighLevelSemanticsSituation, DevelopmentalPrimitivePerceptionFrame
    ]
):
    r"""
    Produces `PerceptualRepresentation`\ s with `DevelopmentalPrimitivePerceptionFrame`\ s
    for `HighLevelSemanticsSituation`\ s.

    This is the primary generator of perceptual representations for Phase 1 of ADAM.
    """

    ontology: Ontology = attrib(validator=instance_of(Ontology))
    """
    The `Ontology` assumed to be used by both the `HighLevelSemanticsSituation`
    and the output `DevelopmentalPrimitivePerceptionFrame`.
    """

    def generate_perception(
        self, situation: HighLevelSemanticsSituation, chooser: SequenceChooser
    ) -> PerceptualRepresentation[DevelopmentalPrimitivePerceptionFrame]:
        check_arg(
            situation.ontology == self.ontology,
            "Cannot generate perceptions "
            "for a situation with a mis-matched "
            "ontology.",
        )
        # all the work is done in a stateful _PerceptionGeneration object
        return _PerceptionGeneration(self, situation, chooser).do


@attrs(frozen=True, slots=True)
class _ObjectHandleGenerator:
    """
    Generates debug handles for objects.

    There is a little complexity to this because we want to use subscripts
    to distinguish distinct objects of the same type
    (e.g. multiple arms of a person).

    This is only for internal use by `_PerceptionGeneration`.
    """

    _object_handles_seen: List[str] = attrib(init=False, default=Factory(list))

    def subscripted_handle(self, object_schema: ObjectStructuralSchema) -> str:
        unsubscripted_handle = object_schema.parent_object.handle
        # using count() here makes subscript computation linear time
        # in the number of objects in a situation,
        # but this should be small enough not to matter.
        subscript = self._object_handles_seen.count(unsubscripted_handle)
        self._object_handles_seen.append(unsubscripted_handle)
        return f"{unsubscripted_handle}_{subscript}"


@attrs(frozen=True, slots=True)
class _PerceptionGeneration:
    """
    A stateful object which performs all the work for the stateless
    `HighLevelSemanticsSituationToDevelopmentalPrimitivePerceptionGenerator`
    """

    _generator: HighLevelSemanticsSituationToDevelopmentalPrimitivePerceptionGenerator = attrib(
        validator=instance_of(
            HighLevelSemanticsSituationToDevelopmentalPrimitivePerceptionGenerator
        )
    )
    _situation: HighLevelSemanticsSituation = attrib(
        validator=instance_of(HighLevelSemanticsSituation)
    )
    _chooser: SequenceChooser = attrib(validator=instance_of(SequenceChooser))
    _objects_to_perceptions: Dict[SituationObject, ObjectPerception] = attrib(
        init=False, default=Factory(dict)
    )
    r"""
    Maps `SituationObject`\ s to the learner's `ObjectPerception`\ s of them.
    """
    _object_perceptions: List[ObjectPerception] = attrib(
        init=False, default=Factory(list)
    )
    _object_handle_generator: _ObjectHandleGenerator = attrib(
        init=False, default=Factory(_ObjectHandleGenerator)
    )
    """
    Used for tracking sub-scripts of objects.
    """
    _relation_perceptions: List[RelationPerception] = attrib(
        init=False, default=Factory(list)
    )
    r"""
    `RelationPerception`\ s perceived by the learner.
    """
    _property_assertion_perceptions: List[PropertyPerception] = attrib(
        init=False, default=Factory(list)
    )
    r"""
    `PropertyPerception`\ s perceived by the learner.
    """

    @property
    def do(self) -> PerceptualRepresentation[DevelopmentalPrimitivePerceptionFrame]:
        self._sanity_check_situation()

        # The first step is to determine what objects are perceived.
        self._perceive_objects()

        # TODO: translate property assertions
        # https://github.com/isi-vista/adam/issues/85
        self._perceive_property_assertions()

        if not self._situation.actions:
            return PerceptualRepresentation.single_frame(
                DevelopmentalPrimitivePerceptionFrame(
                    perceived_objects=self._object_perceptions,
                    relations=self._relation_perceptions,
                    property_assertions=self._property_assertion_perceptions,
                )
            )

        before_relations, after_relations = self._perceive_action()
        first_frame = DevelopmentalPrimitivePerceptionFrame(
            perceived_objects=self._object_perceptions,
            relations=before_relations,
            property_assertions=self._property_assertion_perceptions,
        )
        second_frame = DevelopmentalPrimitivePerceptionFrame(
            perceived_objects=self._object_perceptions,
            relations=after_relations,
            property_assertions=self._property_assertion_perceptions,
        )

        return PerceptualRepresentation(frames=(first_frame, second_frame))

    def _perceive_action(self) -> Tuple[List[RelationPerception], ...]:
        # Extract relations from action
        situation_action = self._situation.actions[0]
        # TODO: Handle multiple actions
        if len(self._situation.actions) > 1:
            raise RuntimeError("Cannot handle multiple situation actions")

        # e.g: SituationAction(PUT, ((AGENT, mom),(THEME, ball),(DESTINATION, SituationRelation(ON, ball, table))))
        # Get description from PUT (PUT is action_type)
        action_description: ActionDescription = GAILA_PHASE_1_ONTOLOGY.action_to_description[
            situation_action.action_type
        ]
        if any(
            not isinstance(filler, SituationObject)
            for fillers in situation_action.argument_roles_to_fillers.value_groups()
            for filler in fillers
        ):
            raise RuntimeError("Cant translate non situation objects yet")

        # Dictionary of AGENT (ont node): mom etc (sit obj)
        action_roles_to_fillers = cast(
            ImmutableSetMultiDict[OntologyNode, SituationObject],
            situation_action.argument_roles_to_fillers,
        )

        # TODO: Handle finding manipulator issue #122

        before_relations = self._get_relations_from_condition(
            conditions=action_description.preconditions,
            action_description=action_description,
            action_roles_to_fillers=action_roles_to_fillers,
            already_known_relations=self._relation_perceptions,
        )
        after_relations = self._get_relations_from_condition(
            conditions=action_description.postconditions,
            action_description=action_description,
            action_roles_to_fillers=action_roles_to_fillers,
            already_known_relations=before_relations,
        )

<<<<<<< HEAD
        return before_relations, after_relations

    def _get_relations_from_condition(
        self,
        conditions: ImmutableSet[SituationRelation],
        action_description: ActionDescription,
        action_roles_to_fillers: ImmutableSetMultiDict[OntologyNode, SituationObject],
        already_known_relations=[],
    ) -> List[RelationPerception]:
        entities_to_roles = action_description.frames[0].entities_to_roles
        relations = [
            relation for relation in already_known_relations
        ]  # build on already known relations

        for condition in conditions:  # each one is a SituationRelation
            # TODO: Handle multiple semantic roles
            for entity in (condition.first_slot, condition.second_slot):
                if len(entities_to_roles[entity]) > 1:
                    raise RuntimeError(
                        "Don't yet handle multiple semantic roles for the same entity"
                    )

            for fillers in action_roles_to_fillers.value_groups():
                if len(fillers) > 1:
                    raise RuntimeError(
                        "Don't yet handle multiple fillers for the same semantic role"
                    )
            first_relation_slot_filler_role_in_action = only(
                entities_to_roles[condition.first_slot]
            )
            situation_object_1 = only(
                action_roles_to_fillers[first_relation_slot_filler_role_in_action]
            )
            second_relation_slot_filler_role_in_action = only(
                entities_to_roles[condition.second_slot]
            )
            situation_object_2 = only(
                action_roles_to_fillers[second_relation_slot_filler_role_in_action]
            )

            perception_1 = self._objects_to_perceptions[situation_object_1]
            perception_2 = self._objects_to_perceptions[situation_object_2]
            relation_perception = RelationPerception(
                relation_type=condition.relation_type,
                arg1=perception_1,
                arg2=perception_2,
            )

            # TODO: Implement negation issue #121
            if not condition.negated:
                relations.append(relation_perception)

        return relations
=======
    def _sanity_check_situation(self) -> None:
        if (
            quantify(
                property_ == IS_SPEAKER
                for object_ in self._situation.objects
                for property_ in object_.properties
            )
            > 1
        ):
            raise TooManySpeakersException(
                f"Situations with multiple speakers are not supported: {self._situation}"
            )
>>>>>>> 50dd476b

    def _perceive_property_assertions(self) -> None:
        for situation_object in self._situation.objects:
            # Add the perceivable properties of each situation object into the perception
            object_properties_from_ontology = self._generator.ontology.properties_for_node(
                situation_object.ontology_node
            )
            for property_ in object_properties_from_ontology.union(
                situation_object.properties
            ):
                # for each property such as animate, sentient, etc
                attributes_of_property = self._generator.ontology.properties_for_node(
                    property_
                )
                # e.g. is this a perceivable property, binary property, color, etc...
                if PERCEIVABLE in attributes_of_property:
                    perceived_object = self._objects_to_perceptions[situation_object]
                    # Convert the property (which as an OntologyNode object) into PropertyPerception object
                    if BINARY in attributes_of_property:
                        perceived_property: PropertyPerception = HasBinaryProperty(
                            perceived_object, property_
                        )
                    elif self._generator.ontology.is_subtype_of(property_, COLOR):
                        # Sample an RGB value for the color property and generate perception for it
                        if property_ in COLORS_TO_RGBS:
                            r, g, b = self._chooser.choice(COLORS_TO_RGBS[property_])
                            perceived_property = HasColor(
                                perceived_object, RgbColorPerception(r, g, b)
                            )
                        else:
                            raise RuntimeError(
                                f"Not sure how to generate perception for the unknown property {property_} "
                                f"which is marked as COLOR"
                            )
                    else:
                        raise RuntimeError(
                            f"Not sure how to generate perception for property {property_} "
                            f"which is marked as perceivable"
                        )
                    self._property_assertion_perceptions.append(perceived_property)

    def _perceive_objects(self) -> None:
        for situation_object in self._situation.objects:
            if not situation_object.ontology_node:
                raise RuntimeError(
                    "Don't yet know how to handle situation objects without "
                    "associated ontology nodes"
                )
            # these are the possible internal structures of objects of this type
            # that the ontology is aware of.
            object_schemata = self._generator.ontology.structural_schemata(
                situation_object.ontology_node
            )
            if not object_schemata:
                raise RuntimeError(f"No structural schema found for {situation_object}")
            if len(object_schemata) > 1:
                # TODO: add issue for this
                # https://github.com/isi-vista/adam/issues/87
                raise RuntimeError(
                    f"Support for objects with multiple structural schemata has not "
                    f"yet keep implemented."
                )

            self._instantiate_object_schema(
                only(object_schemata), situation_object=situation_object
            )

    def _instantiate_object_schema(
        self,
        schema: ObjectStructuralSchema,
        *,
        # if the object being instantiated corresponds to an object
        # in the situation description, then this will track that object
        situation_object: Optional[SituationObject] = None,
    ) -> ObjectPerception:
        root_object_perception = ObjectPerception(
            debug_handle=self._object_handle_generator.subscripted_handle(schema)
        )
        self._object_perceptions.append(root_object_perception)

        # for object perceptions which correspond to SituationObjects
        # (that is, typically, for objects which are not components of other objects)
        # we track the correspondence
        # to assist in translating SituationRelations and SituationActions.
        if situation_object:
            self._objects_to_perceptions[situation_object] = root_object_perception

        # recursively instantiate sub-components of this object
        sub_object_to_object_perception: ImmutableDict[
            SubObject, ObjectPerception
        ] = immutabledict(
            (sub_object, self._instantiate_object_schema(sub_object.schema))
            for sub_object in schema.sub_objects
        )
        for sub_object in schema.sub_objects:
            sub_object_perception = sub_object_to_object_perception[sub_object]
            self._object_perceptions.append(sub_object_perception)
            # every sub-component has an implicit partOf relationship to its parent object.
            self._relation_perceptions.append(
                RelationPerception(PART_OF, root_object_perception, sub_object_perception)
            )

        # translate sub-object relations specified by the object's strucural schema
        for sub_object_relation in schema.sub_object_relations:
            # TODO: right now we translate all situation relations directly to perceptual
            # relations without modification. This is not always the right thing.
            # See https://github.com/isi-vista/adam/issues/80 .
            self._relation_perceptions.append(
                RelationPerception(
                    sub_object_relation.relation_type,
                    sub_object_to_object_perception[sub_object_relation.arg1],
                    sub_object_to_object_perception[sub_object_relation.arg2],
                )
            )
        return root_object_perception


GAILA_PHASE_1_PERCEPTION_GENERATOR = HighLevelSemanticsSituationToDevelopmentalPrimitivePerceptionGenerator(
    GAILA_PHASE_1_ONTOLOGY
)


@attrs(auto_exc=True, auto_attribs=True)
class TooManySpeakersException(RuntimeError):
    msg: str<|MERGE_RESOLUTION|>--- conflicted
+++ resolved
@@ -1,41 +1,21 @@
-<<<<<<< HEAD
-from typing import Dict, List, Optional, Tuple, cast
-
 from attr import Factory, attrib, attrs
 from attr.validators import instance_of
-from immutablecollections import (
-    ImmutableDict,
-    immutabledict,
-    ImmutableSet,
-    ImmutableSetMultiDict,
-)
-from more_itertools import only
+from immutablecollections import ImmutableDict, ImmutableSet, ImmutableSetMultiDict, immutabledict
+from more_itertools import only, quantify
+from typing import Dict, List, Optional, Tuple, cast
 from vistautils.preconditions import check_arg
 
-from adam.ontology import ObjectStructuralSchema, SubObject, OntologyNode
+from adam.ontology import ObjectStructuralSchema, OntologyNode, SubObject
 from adam.ontology.action_description import ActionDescription
-=======
-from attr import Factory, attrib, attrs
-from attr.validators import instance_of
-from immutablecollections import ImmutableDict, immutabledict
-from more_itertools import only, quantify
-from typing import Dict, List, Optional
-from vistautils.preconditions import check_arg
-
-from adam.ontology import ObjectStructuralSchema, SubObject
->>>>>>> 50dd476b
 from adam.ontology.ontology import Ontology
 from adam.ontology.phase1_ontology import (
     BINARY,
     COLOR,
     COLORS_TO_RGBS,
     GAILA_PHASE_1_ONTOLOGY,
-<<<<<<< HEAD
-=======
     IS_SPEAKER,
     PART_OF,
     PERCEIVABLE,
->>>>>>> 50dd476b
 )
 from adam.perception import PerceptualRepresentation, PerceptualRepresentationGenerator
 from adam.perception.developmental_primitive_perception import (
@@ -48,11 +28,7 @@
     RgbColorPerception,
 )
 from adam.random_utils import SequenceChooser
-<<<<<<< HEAD
-from adam.situation import SituationObject, SituationRelation, SituationNode
-=======
-from adam.situation import SituationObject
->>>>>>> 50dd476b
+from adam.situation import SituationObject, SituationRelation
 from adam.situation.high_level_semantics_situation import HighLevelSemanticsSituation
 
 
@@ -189,6 +165,19 @@
         )
 
         return PerceptualRepresentation(frames=(first_frame, second_frame))
+
+    def _sanity_check_situation(self) -> None:
+        if (
+            quantify(
+                property_ == IS_SPEAKER
+                for object_ in self._situation.objects
+                for property_ in object_.properties
+            )
+            > 1
+        ):
+            raise TooManySpeakersException(
+                f"Situations with multiple speakers are not supported: {self._situation}"
+            )
 
     def _perceive_action(self) -> Tuple[List[RelationPerception], ...]:
         # Extract relations from action
@@ -230,7 +219,6 @@
             already_known_relations=before_relations,
         )
 
-<<<<<<< HEAD
         return before_relations, after_relations
 
     def _get_relations_from_condition(
@@ -284,20 +272,6 @@
                 relations.append(relation_perception)
 
         return relations
-=======
-    def _sanity_check_situation(self) -> None:
-        if (
-            quantify(
-                property_ == IS_SPEAKER
-                for object_ in self._situation.objects
-                for property_ in object_.properties
-            )
-            > 1
-        ):
-            raise TooManySpeakersException(
-                f"Situations with multiple speakers are not supported: {self._situation}"
-            )
->>>>>>> 50dd476b
 
     def _perceive_property_assertions(self) -> None:
         for situation_object in self._situation.objects:
