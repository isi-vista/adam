--- conflicted
+++ resolved
@@ -54,12 +54,9 @@
     HOLLOW,
     GO,
     LEARNER,
-<<<<<<< HEAD
-=======
     near,
     TAKE,
     CAR,
->>>>>>> 0474a9db
 )
 from adam.ontology.phase1_spatial_relations import (
     AWAY_FROM,
