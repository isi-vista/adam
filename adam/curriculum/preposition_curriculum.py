--- conflicted
+++ resolved
@@ -484,13 +484,8 @@
 def _make_on_tests(
     num_samples: int = 5, *, noise_objects: bool = True
 ) -> Phase1InstanceGroup:
-<<<<<<< HEAD
-    figure_0 = standard_object("figure_0", THING)
-    figure_1 = standard_object("figure_1", THING)
-=======
     figure_0 = standard_object("figure_0", THING, banned_properties=[HOLLOW])
     figure_1 = standard_object("figure_1", THING, banned_properties=[HOLLOW])
->>>>>>> 00be2e75
     ground_0 = standard_object(
         "ground_0",
         THING,
@@ -541,17 +536,10 @@
 def _make_beside_tests(
     num_samples: int = 5, *, noise_objects: bool = True
 ) -> Phase1InstanceGroup:
-<<<<<<< HEAD
-    figure_0 = standard_object("figure_0", THING)
-    figure_1 = standard_object("figure_1", THING)
-    ground_0 = standard_object("ground_0", THING)
-    ground_1 = standard_object("ground_1", THING)
-=======
     figure_0 = standard_object("figure_0", THING, banned_properties=[HOLLOW])
     figure_1 = standard_object("figure_1", THING, banned_properties=[HOLLOW])
     ground_0 = standard_object("ground_0", THING, banned_properties=[HOLLOW])
     ground_1 = standard_object("ground_1", THING, banned_properties=[HOLLOW])
->>>>>>> 00be2e75
 
     figures = immutableset([figure_0, figure_1])
     grounds = immutableset([ground_0, ground_1])
@@ -592,11 +580,6 @@
 def _make_under_tests(
     num_samples: int = 5, *, noise_objects: bool = True
 ) -> Phase1InstanceGroup:
-<<<<<<< HEAD
-    figure_0 = standard_object("figure_0", THING)
-    figure_1 = standard_object("figure_1", THING)
-    ground_0 = standard_object("ground_0", THING, required_properties=[HAS_SPACE_UNDER])
-=======
     figure_0 = standard_object("figure_0", THING, banned_properties=[HOLLOW])
     figure_1 = standard_object("figure_1", THING, banned_properties=[HOLLOW])
     ground_0 = standard_object(
@@ -605,7 +588,6 @@
         required_properties=[HAS_SPACE_UNDER],
         banned_properties=[HOLLOW],
     )
->>>>>>> 00be2e75
 
     figures = immutableset([figure_0, figure_1])
     grounds = immutableset([ground_0])
@@ -637,17 +619,10 @@
 def _make_over_tests(
     num_samples: int = 5, *, noise_objects: bool = True
 ) -> Phase1InstanceGroup:
-<<<<<<< HEAD
-    figure_0 = standard_object("figure_0", THING)
-    figure_1 = standard_object("figure_1", THING)
-    ground_0 = standard_object("ground_0", THING)
-    ground_1 = standard_object("ground_1", THING)
-=======
     figure_0 = standard_object("figure_0", THING, banned_properties=[HOLLOW])
     figure_1 = standard_object("figure_1", THING, banned_properties=[HOLLOW])
     ground_0 = standard_object("ground_0", THING, banned_properties=[HOLLOW])
     ground_1 = standard_object("ground_1", THING, banned_properties=[HOLLOW])
->>>>>>> 00be2e75
 
     figures = immutableset([figure_0, figure_1])
     grounds = immutableset([ground_0, ground_1])
@@ -716,17 +691,11 @@
 def _make_behind_tests(
     num_samples: int = 5, *, noise_objects: bool = True
 ) -> Phase1InstanceGroup:
-<<<<<<< HEAD
-    figure_0 = standard_object("figure_0", THING)
-    figure_1 = standard_object("figure_1", THING)
-    ground_0 = standard_object("ground_0", THING)
-    ground_1 = standard_object("ground_1", THING)
-=======
     figure_0 = standard_object("figure_0", THING, banned_properties=[HOLLOW])
     figure_1 = standard_object("figure_1", THING, banned_properties=[HOLLOW])
     ground_0 = standard_object("ground_0", THING, banned_properties=[HOLLOW])
     ground_1 = standard_object("ground_1", THING, banned_properties=[HOLLOW])
->>>>>>> 00be2e75
+
     speaker = standard_object("speaker", MOM, added_properties=[IS_SPEAKER])
     addressee = standard_object("addressee", LEARNER, added_properties=[IS_ADDRESSEE])
 
@@ -747,17 +716,10 @@
                                     [figure, ground],
                                     all_objects=flatten(
                                         [figures, grounds, [speaker, addressee]]
-<<<<<<< HEAD
-                                    )
-                                    if noise_objects
-                                    else immutableset([speaker, addressee]),
-                                ),
-=======
                                     ),
                                 )
                                 if noise_objects
                                 else immutableset([speaker, addressee]),
->>>>>>> 00be2e75
                                 is_training=False,
                             ),
                             ontology=GAILA_PHASE_1_ONTOLOGY,
@@ -776,17 +738,11 @@
 def _make_in_front_tests(
     num_samples: int = 5, *, noise_objects: bool = True
 ) -> Phase1InstanceGroup:
-<<<<<<< HEAD
-    figure_0 = standard_object("figure_0", THING)
-    figure_1 = standard_object("figure_1", THING)
-    ground_0 = standard_object("ground_0", THING)
-    ground_1 = standard_object("ground_1", THING)
-=======
     figure_0 = standard_object("figure_0", THING, banned_properties=[HOLLOW])
     figure_1 = standard_object("figure_1", THING, banned_properties=[HOLLOW])
     ground_0 = standard_object("ground_0", THING, banned_properties=[HOLLOW])
     ground_1 = standard_object("ground_1", THING, banned_properties=[HOLLOW])
->>>>>>> 00be2e75
+
     speaker = standard_object("speaker", MOM, added_properties=[IS_SPEAKER])
     addressee = standard_object("addressee", LEARNER, added_properties=[IS_ADDRESSEE])
 
