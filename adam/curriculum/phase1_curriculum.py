"""
Curricula for DARPA GAILA Phase 1
"""

from itertools import chain
from typing import Iterable

from more_itertools import flatten

from adam.curriculum import GeneratedFromSituationsInstanceGroup, InstanceGroup
from adam.language.dependency import LinearizedDependencyTree
from adam.language_specific.english.english_language_generator import (
    GAILA_PHASE_1_LANGUAGE_GENERATOR,
    PREFER_DITRANSITIVE,
    USE_ADVERBIAL_PATH_MODIFIER,
)
from adam.ontology import OntologyNode, THING
from adam.ontology.during import DuringAction
from adam.ontology.ontology import Ontology
from adam.ontology.phase1_ontology import (
    AGENT,
    ANIMATE,
    BIGGER_THAN,
    BIRD,
    BOX,
    CAN_BE_SAT_ON_BY_PEOPLE,
    CAN_HAVE_THINGS_RESTING_ON_THEM,
    CAN_JUMP,
    DRINK,
    DRINK_CONTAINER_AUX,
    EAT,
    EDIBLE,
    FALL,
    FLY,
    GAILA_PHASE_1_ONTOLOGY,
    GIVE,
    GO,
    GOAL,
    GROUND,
    HAS,
    HAS_SPACE_UNDER,
    HOLLOW,
    INANIMATE,
    INANIMATE_OBJECT,
    IS_ADDRESSEE,
    IS_BODY_PART,
    IS_SPEAKER,
    JUMP,
    JUMP_INITIAL_SUPPORTER_AUX,
    LEARNER,
    LIQUID,
    MOVE,
    MOVE_GOAL,
    PATIENT,
    PERSON,
    PERSON_CAN_HAVE,
    PHASE_1_CURRICULUM_OBJECTS,
    PUSH,
    PUSH_GOAL,
    PUSH_SURFACE_AUX,
    PUT,
    ROLL,
    ROLLABLE,
    ROLL_SURFACE_AUXILIARY,
    SELF_MOVING,
    SIT,
    SIT_GOAL,
    SIT_THING_SAT_ON,
    SPIN,
    TAKE,
    THEME,
    THROW,
    THROW_GOAL,
    TRANSFER_OF_POSSESSION,
    _GO_GOAL,
    bigger_than,
    contacts,
    inside,
    is_recognized_particular,
    on,
    strictly_above,
<<<<<<< HEAD
    IS_HUMAN,
=======
>>>>>>> 10212274
)
from adam.ontology.phase1_spatial_relations import (
    AWAY_FROM,
    EXTERIOR_BUT_IN_CONTACT,
    GRAVITATIONAL_DOWN,
    GRAVITATIONAL_UP,
    INTERIOR,
    PROXIMAL,
    Region,
    SpatialPath,
    TOWARD,
)
from adam.perception.developmental_primitive_perception import (
    DevelopmentalPrimitivePerceptionFrame,
)
from adam.perception.high_level_semantics_situation_to_developmental_primitive_perception import (
    GAILA_PHASE_1_PERCEPTION_GENERATOR,
)
from adam.random_utils import RandomChooser
from adam.relation import Relation
from adam.situation import Action, SituationObject
from adam.situation.high_level_semantics_situation import HighLevelSemanticsSituation
from adam.situation.templates.phase1_templates import (
    Phase1SituationTemplate,
    TemplateObjectVariable,
    action_variable,
    all_possible,
    color_variable,
    object_variable,
    sampled,
)

_CHOOSER = RandomChooser.for_seed(0)

_Phase1InstanceGroup = InstanceGroup[  # pylint:disable=invalid-name
    HighLevelSemanticsSituation,
    LinearizedDependencyTree,
    DevelopmentalPrimitivePerceptionFrame,
]


def _standard_object(
    debug_handle: str,
    root_node: OntologyNode = INANIMATE_OBJECT,
    *,
    required_properties: Iterable[OntologyNode] = tuple(),
) -> TemplateObjectVariable:
    banned_properties = [IS_BODY_PART, LIQUID]
    return object_variable(
        debug_handle=debug_handle,
        root_node=root_node,
        banned_properties=banned_properties,
        required_properties=required_properties,
    )


def _phase1_instances(
    description: str, situations: Iterable[HighLevelSemanticsSituation]
) -> _Phase1InstanceGroup:
    """
    Convenience method for more compactly creating sub-curricula for phase 1.
    """

    return GeneratedFromSituationsInstanceGroup(
        description,
        situations=situations,
        language_generator=GAILA_PHASE_1_LANGUAGE_GENERATOR,
        perception_generator=GAILA_PHASE_1_PERCEPTION_GENERATOR,
        chooser=_CHOOSER,
    )


_GROUND_OBJECT = object_variable("ground", GROUND)
_ARBITRARY_OBJECT = object_variable("object_0", THING)
_NOT_A_BODY_PART = object_variable(
    "not-body-part_object_0", THING, banned_properties=[IS_BODY_PART]
)

# Show each object once by itself

_LEARNER_OBJECT = object_variable("learner", LEARNER)

SINGLE_OBJECT_TEMPLATE = Phase1SituationTemplate(
    "single-object", salient_object_variables=[object_variable("object"), _LEARNER_OBJECT]
)

EACH_OBJECT_BY_ITSELF_SUB_CURRICULUM = _phase1_instances(
    "each object by itself",
    situations=all_possible(
        SINGLE_OBJECT_TEMPLATE, chooser=_CHOOSER, ontology=GAILA_PHASE_1_ONTOLOGY
    ),
)

# Show each object in 20 different colors

_COLOR = color_variable("color")
_COLOR_OBJECT = object_variable(
    "object", added_properties=[_COLOR], banned_properties=[IS_HUMAN, IS_BODY_PART]
)
_OBJECT_WITH_COLOR_TEMPLATE = Phase1SituationTemplate(
    "object-with-color", salient_object_variables=[_COLOR_OBJECT, _LEARNER_OBJECT]
)

OBJECTS_WITH_COLORS_SUB_CURRICULUM = _phase1_instances(
    "objects with colors",
    situations=sampled(
        _OBJECT_WITH_COLOR_TEMPLATE,
        chooser=_CHOOSER,
        ontology=GAILA_PHASE_1_ONTOLOGY,
        max_to_sample=20,
    ),
)


def build_object_multiples_situations(
    ontology: Ontology, *, samples_per_object: int = 3, chooser: RandomChooser
) -> Iterable[HighLevelSemanticsSituation]:
    for object_type in PHASE_1_CURRICULUM_OBJECTS:
        is_liquid = ontology.has_all_properties(object_type, [LIQUID])
        # don't want multiples of named people
        if not is_recognized_particular(ontology, object_type) and not is_liquid:
            for _ in range(samples_per_object):
                num_objects = chooser.choice(range(2, 4))
                yield HighLevelSemanticsSituation(
                    ontology=GAILA_PHASE_1_ONTOLOGY,
                    salient_objects=[
                        SituationObject(
                            ontology_node=object_type,
                            debug_handle=object_type.handle + f"_{idx}",
                        )
                        for idx in range(num_objects)
                    ],
                )


MULTIPLE_OF_THE_SAME_OBJECT_SUB_CURRICULUM = _phase1_instances(
    "multiples of the same object",
    build_object_multiples_situations(
        GAILA_PHASE_1_ONTOLOGY, samples_per_object=3, chooser=_CHOOSER
    ),
)

_OBJECT_ON_GROUND_TEMPLATE = Phase1SituationTemplate(
    "object-on-ground",
    salient_object_variables=[_GROUND_OBJECT, _NOT_A_BODY_PART],
    asserted_always_relations=[on(_NOT_A_BODY_PART, _GROUND_OBJECT)],
)

_OBJECT_ON_GROUND_SUB_CURRICULUM = _phase1_instances(
    "object on ground",
    situations=all_possible(
        _OBJECT_ON_GROUND_TEMPLATE, ontology=GAILA_PHASE_1_ONTOLOGY, chooser=_CHOOSER
    ),
)

_PERSON_0 = object_variable("person", PERSON)
_INANIMATE_OBJECT_0 = object_variable(
    "inanimate-object", INANIMATE_OBJECT, required_properties=[PERSON_CAN_HAVE]
)
PERSON_HAS_OBJECT_TEMPLATE = Phase1SituationTemplate(
    "person-has-object",
    salient_object_variables=[_PERSON_0, _INANIMATE_OBJECT_0, _LEARNER_OBJECT],
    asserted_always_relations=[Relation(HAS, _PERSON_0, _INANIMATE_OBJECT_0)],
)

PERSON_HAS_OBJECT_SUB_CURRICULUM = _phase1_instances(
    "person has object",
    situations=sampled(
        PERSON_HAS_OBJECT_TEMPLATE,
        chooser=_CHOOSER,
        ontology=GAILA_PHASE_1_ONTOLOGY,
        max_to_sample=100,
    ),
)

_VERB_WITH_ONLY_THEME = action_variable(
    "verb_with_only_theme", with_subcategorization_frame=[THEME]
)

_ANY_OBJECT_INTRANSITIVES_TEMPLATE = Phase1SituationTemplate(
    "any-object-intransitive",
    salient_object_variables=[_ARBITRARY_OBJECT],
    actions=[
        Action(
            action_type=_VERB_WITH_ONLY_THEME,
            argument_roles_to_fillers=[(THEME, _ARBITRARY_OBJECT)],
        )
    ],
)

_ANY_OBJECT_INTRANSITIVES_SUBCURRICULUM = _phase1_instances(
    "any object with an intransitive verb",
    all_possible(
        _ANY_OBJECT_INTRANSITIVES_TEMPLATE,
        ontology=GAILA_PHASE_1_ONTOLOGY,
        chooser=_CHOOSER,
    ),
)


def _make_fall_curriculum():
    arbitary_object = object_variable("object_0", THING)
    ground = object_variable("ground_0", GROUND)

    def _make_templates() -> Iterable[Phase1SituationTemplate]:
        # Any Object Falling
        for use_adverbial_path_modifier in (True, False):
            yield Phase1SituationTemplate(
                "object-falls",
                salient_object_variables=[arbitary_object],
                actions=[
                    Action(
                        action_type=FALL,
                        argument_roles_to_fillers=[(THEME, arbitary_object)],
                    )
                ],
                syntax_hints=[USE_ADVERBIAL_PATH_MODIFIER]
                if use_adverbial_path_modifier
                else [],
            )

        # "ball fell on the ground"
        yield Phase1SituationTemplate(
            "falls-to-ground",
            salient_object_variables=[arbitary_object, ground],
            actions=[
                Action(
                    action_type=FALL,
                    argument_roles_to_fillers=[(THEME, arbitary_object)],
                    during=DuringAction(at_some_point=[on(arbitary_object, ground)]),
                )
            ],
        )

    return _phase1_instances(
        "falling objects",
        chain(
            *[
                all_possible(template, ontology=GAILA_PHASE_1_ONTOLOGY, chooser=_CHOOSER)
                for template in _make_templates()
            ]
        ),
    )


def _make_transfer_of_possession_curriculum() -> _Phase1InstanceGroup:
    action_variable("transfer-verb", with_properties=[TRANSFER_OF_POSSESSION])
    giver = object_variable("person_0", PERSON)
    recipient = object_variable("person_1", PERSON)
    given_object = _standard_object("give_object_0")

    return _phase1_instances(
        "transfer-of-possession",
        chain(
            *[
                sampled(
                    Phase1SituationTemplate(
                        "transfer-of-possession",
                        salient_object_variables=[giver, recipient, given_object],
                        actions=[
                            Action(
                                GIVE,
                                argument_roles_to_fillers=[
                                    (AGENT, giver),
                                    (GOAL, recipient),
                                    (THEME, given_object),
                                ],
                            )
                        ],
                        syntax_hints=[PREFER_DITRANSITIVE] if prefer_ditransitive else [],
                    ),
                    max_to_sample=100,
                    chooser=_CHOOSER,
                    ontology=GAILA_PHASE_1_ONTOLOGY,
                )
                for prefer_ditransitive in (True, False)
            ]
        ),
    )


def _make_object_on_object_curriculum() -> _Phase1InstanceGroup:
    object_ = object_variable("object_0", INANIMATE_OBJECT)
    object_with_surface = object_variable(
        "object_1",
        INANIMATE_OBJECT,
        required_properties=[CAN_HAVE_THINGS_RESTING_ON_THEM],
    )
    situation_template = Phase1SituationTemplate(
        "object-on-surface",
        salient_object_variables=[object_, object_with_surface],
        constraining_relations=[Relation(BIGGER_THAN, object_with_surface, object_)],
        asserted_always_relations=[on(object_, object_with_surface)],
    )

    return _phase1_instances(
        "objects-on-surfaces",
        sampled(
            situation_template,
            max_to_sample=100,
            chooser=_CHOOSER,
            ontology=GAILA_PHASE_1_ONTOLOGY,
        ),
    )


def _make_object_in_other_object_curriculum() -> _Phase1InstanceGroup:
    object_ = object_variable("object_0", banned_properties=[IS_BODY_PART])
    liquid = object_variable(
        "liquid_0", required_properties=[LIQUID], banned_properties=[IS_BODY_PART]
    )
    containing_object = object_variable(
        "object_1", required_properties=[HOLLOW], banned_properties=[IS_BODY_PART]
    )
    solid_template = Phase1SituationTemplate(
        "solid-containment",
        salient_object_variables=[object_, containing_object],
        constraining_relations=[Relation(BIGGER_THAN, containing_object, object_)],
        asserted_always_relations=[inside(object_, containing_object)],
    )
    liquid_template = Phase1SituationTemplate(
        "liquid-containment",
        salient_object_variables=[liquid, containing_object],
        asserted_always_relations=[inside(liquid, containing_object)],
    )

    return _phase1_instances(
        "objects-in-other-objects",
        chain(
            *[
                sampled(
                    liquid_template,
                    max_to_sample=25,
                    chooser=_CHOOSER,
                    ontology=GAILA_PHASE_1_ONTOLOGY,
                ),
                sampled(
                    solid_template,
                    max_to_sample=75,
                    chooser=_CHOOSER,
                    ontology=GAILA_PHASE_1_ONTOLOGY,
                ),
            ]
        ),
    )


def _make_fly_curriculum():
    # fly under something which has an under
    bird = object_variable("bird_0", BIRD)
    object_0 = object_variable("object_0", THING)
    object_with_space_under = object_variable(
        "object_0", THING, required_properties=[HAS_SPACE_UNDER]
    )

    bare_fly = [
        Phase1SituationTemplate(
            "fly",
            salient_object_variables=[bird],
            actions=[
                Action(
                    FLY,
                    argument_roles_to_fillers=[(AGENT, bird)],
                    during=DuringAction(
                        objects_to_paths=[
                            (
                                bird,
                                SpatialPath(
                                    AWAY_FROM if up else TOWARD,
                                    reference_object=_GROUND_OBJECT,
                                ),
                            )
                        ]
                    ),
                )
            ],
        )
        for up in (True, False)
    ]

    # "a bird flies up"
    # "a bird flies down"
    fly_up_down = [
        Phase1SituationTemplate(
            "fly-up-down",
            salient_object_variables=[bird],
            actions=[
                Action(
                    FLY,
                    argument_roles_to_fillers=[(AGENT, bird)],
                    during=DuringAction(
                        objects_to_paths=[
                            (
                                bird,
                                SpatialPath(
                                    AWAY_FROM if up else TOWARD,
                                    reference_object=_GROUND_OBJECT,
                                ),
                            )
                        ]
                    ),
                )
            ],
            syntax_hints=[USE_ADVERBIAL_PATH_MODIFIER],
        )
        for up in (True, False)
    ]

    # "a bird flies over a house"
    fly_over = Phase1SituationTemplate(
        "fly-over",
        salient_object_variables=[bird, object_0],
        actions=[
            Action(
                FLY,
                argument_roles_to_fillers=[(AGENT, bird)],
                during=DuringAction(at_some_point=[strictly_above(bird, object_0)]),
            )
        ],
    )

    # "a bird flies under a table"
    fly_under = Phase1SituationTemplate(
        "fly-under",
        salient_object_variables=[bird, object_with_space_under],
        actions=[
            Action(
                FLY,
                argument_roles_to_fillers=[(AGENT, bird)],
                during=DuringAction(
                    at_some_point=[strictly_above(object_with_space_under, bird)]
                ),
            )
        ],
    )

    return _phase1_instances(
        "flying",
        chain(
            *[
                flatten(
                    all_possible(
                        template, ontology=GAILA_PHASE_1_ONTOLOGY, chooser=_CHOOSER
                    )
                    for template in bare_fly
                ),
                flatten(
                    all_possible(
                        template, ontology=GAILA_PHASE_1_ONTOLOGY, chooser=_CHOOSER
                    )
                    for template in fly_up_down
                ),
                all_possible(
                    fly_under, ontology=GAILA_PHASE_1_ONTOLOGY, chooser=_CHOOSER
                ),
                sampled(
                    fly_over,
                    max_to_sample=25,
                    chooser=_CHOOSER,
                    ontology=GAILA_PHASE_1_ONTOLOGY,
                ),
            ]
        ),
    )


def _make_roll_curriculum():
    animate_0 = object_variable("object_0", THING, required_properties=[ANIMATE])
    rollable_0 = object_variable(
        "object_1", INANIMATE_OBJECT, required_properties=[ROLLABLE]
    )
    rolling_surface = object_variable(
        "surface", THING, required_properties=[CAN_HAVE_THINGS_RESTING_ON_THEM]
    )

    # rolls intransitively
    # rolls transitively
    # rolls on a surface
    intransitive_roll = Phase1SituationTemplate(
        "roll-intransitive",
        salient_object_variables=[animate_0, rolling_surface],
        actions=[
            Action(
                ROLL,
                argument_roles_to_fillers=[(AGENT, animate_0)],
                auxiliary_variable_bindings=[(ROLL_SURFACE_AUXILIARY, rolling_surface)],
                during=DuringAction(continuously=[on(animate_0, rolling_surface)]),
            )
        ],
        constraining_relations=[bigger_than(rolling_surface, animate_0)],
    )

    transitive_roll = Phase1SituationTemplate(
        "roll-transitive",
        salient_object_variables=[animate_0, rollable_0],
        actions=[
            Action(
                ROLL,
                argument_roles_to_fillers=[(AGENT, animate_0), (THEME, rollable_0)],
                during=DuringAction(continuously=[on(rollable_0, rolling_surface)]),
                auxiliary_variable_bindings=[(ROLL_SURFACE_AUXILIARY, rolling_surface)],
            )
        ],
        constraining_relations=[bigger_than(animate_0, rollable_0)],
    )

    transitive_roll_with_surface = Phase1SituationTemplate(
        "roll-transitive-with-salient-surface",
        salient_object_variables=[animate_0, rollable_0, rolling_surface],
        actions=[
            Action(
                ROLL,
                argument_roles_to_fillers=[(AGENT, animate_0), (THEME, rollable_0)],
                during=DuringAction(continuously=[on(rollable_0, rolling_surface)]),
                auxiliary_variable_bindings=[(ROLL_SURFACE_AUXILIARY, rolling_surface)],
            )
        ],
        constraining_relations=[
            bigger_than(rolling_surface, rollable_0),
            bigger_than(animate_0, rollable_0),
        ],
    )

    return _phase1_instances(
        "rolling",
        chain(
            *[
                sampled(
                    situation,
                    max_to_sample=25,
                    chooser=_CHOOSER,
                    ontology=GAILA_PHASE_1_ONTOLOGY,
                )
                for situation in (
                    intransitive_roll,
                    transitive_roll,
                    transitive_roll_with_surface,
                )
            ]
        ),
    )


def _make_speaker_addressee_curriculum():
    speaker = object_variable("speaker_0", PERSON, added_properties=[IS_SPEAKER])
    addressee = object_variable("addressee_0", PERSON, added_properties=[IS_ADDRESSEE])
    given_object = object_variable("given_object", INANIMATE_OBJECT)

    def _make_templates() -> Iterable[Phase1SituationTemplate]:
        for prefer_ditransitive in (True, False):
            # "you give Mom the cookie"
            yield Phase1SituationTemplate(
                "addressee-agent",
                salient_object_variables=[speaker, addressee, given_object],
                actions=[
                    Action(
                        GIVE,
                        argument_roles_to_fillers=[
                            (AGENT, addressee),
                            (GOAL, speaker),
                            (THEME, given_object),
                        ],
                    )
                ],
                syntax_hints=[PREFER_DITRANSITIVE] if prefer_ditransitive else [],
            )

            # "Mom gives you the cookie"
            yield Phase1SituationTemplate(
                "addressee-goal",
                salient_object_variables=[speaker, addressee, given_object],
                actions=[
                    Action(
                        GIVE,
                        argument_roles_to_fillers=[
                            (AGENT, speaker),
                            (GOAL, addressee),
                            (THEME, given_object),
                        ],
                    )
                ],
                syntax_hints=[PREFER_DITRANSITIVE] if prefer_ditransitive else [],
            )

    return _phase1_instances(
        "addressee_curriculum",
        chain(
            *[
                flatten(
                    sampled(
                        template,
                        max_to_sample=25,
                        chooser=_CHOOSER,
                        ontology=GAILA_PHASE_1_ONTOLOGY,
                    )
                    for template in _make_templates()
                )
            ]
        ),
    )


JUMPER = object_variable("jumper_0", THING, required_properties=[CAN_JUMP])
JUMPED_OVER = _standard_object("jumped_over")


def _make_jump_curriculum():
    # "A person jumps"
    jump_on_ground = Phase1SituationTemplate(
        "jump",
        salient_object_variables=[JUMPER],
        actions=[
            Action(
                JUMP,
                argument_roles_to_fillers=[(AGENT, JUMPER)],
                auxiliary_variable_bindings=[
                    (JUMP_INITIAL_SUPPORTER_AUX, _GROUND_OBJECT)
                ],
            )
        ],
    )

    # "A person jumps over a ball"
    jump_over_object = make_jump_over_object_template()

    return _phase1_instances(
        "jumping",
        chain(
            *[
                all_possible(
                    jump_on_ground, ontology=GAILA_PHASE_1_ONTOLOGY, chooser=_CHOOSER
                ),
                sampled(
                    jump_over_object,
                    max_to_sample=25,
                    chooser=_CHOOSER,
                    ontology=GAILA_PHASE_1_ONTOLOGY,
                ),
            ]
        ),
    )


# public for use in a test
def make_jump_over_object_template():
    return Phase1SituationTemplate(
        "jump-over",
        salient_object_variables=[JUMPER, JUMPED_OVER],
        actions=[
            Action(
                JUMP,
                argument_roles_to_fillers=[(AGENT, JUMPER)],
                during=DuringAction(at_some_point=[strictly_above(JUMPER, JUMPED_OVER)]),
                auxiliary_variable_bindings=[
                    (JUMP_INITIAL_SUPPORTER_AUX, _GROUND_OBJECT)
                ],
            )
        ],
        constraining_relations=[Relation(BIGGER_THAN, JUMPER, JUMPED_OVER)],
    )


def _make_put_curriculum():
    putter = object_variable("putter_0", required_properties=[ANIMATE])
    object_put = _standard_object("object_0", required_properties=[INANIMATE])

    on_region_object = _standard_object(
        "on_region_object", required_properties=[CAN_HAVE_THINGS_RESTING_ON_THEM]
    )
    in_region_object = _standard_object("in_region_object", required_properties=[HOLLOW])

    # X puts Y on Z
    put_on_template = Phase1SituationTemplate(
        "put-on",
        salient_object_variables=[putter, object_put, on_region_object],
        actions=[
            Action(
                PUT,
                argument_roles_to_fillers=[
                    (AGENT, putter),
                    (THEME, object_put),
                    (
                        GOAL,
                        Region(
                            on_region_object,
                            distance=EXTERIOR_BUT_IN_CONTACT,
                            direction=GRAVITATIONAL_UP,
                        ),
                    ),
                ],
            )
        ],
        constraining_relations=[
            Relation(BIGGER_THAN, on_region_object, object_put),
            Relation(BIGGER_THAN, putter, object_put),
        ],
    )

    # X puts Y in Z
    put_in_template = Phase1SituationTemplate(
        "put-in",
        salient_object_variables=[putter, object_put, in_region_object],
        actions=[
            Action(
                PUT,
                argument_roles_to_fillers=[
                    (AGENT, putter),
                    (THEME, object_put),
                    (GOAL, Region(in_region_object, distance=INTERIOR)),
                ],
            )
        ],
        constraining_relations=[
            Relation(BIGGER_THAN, in_region_object, object_put),
            Relation(BIGGER_THAN, putter, object_put),
        ],
    )

    return _phase1_instances(
        "putting",
        chain(
            *[
                sampled(
                    put_on_template,
                    max_to_sample=25,
                    chooser=_CHOOSER,
                    ontology=GAILA_PHASE_1_ONTOLOGY,
                ),
                sampled(
                    put_in_template,
                    max_to_sample=25,
                    chooser=_CHOOSER,
                    ontology=GAILA_PHASE_1_ONTOLOGY,
                ),
            ]
        ),
    )


def _make_drink_curriculum():
    object_0 = _standard_object("object_0", required_properties=[HOLLOW])
    liquid_0 = object_variable("liquid_0", required_properties=[LIQUID])
    person_0 = object_variable("person_0", PERSON)

    drink_liquid = Phase1SituationTemplate(
        "drink",
        salient_object_variables=[liquid_0, person_0],
        actions=[
            Action(
                DRINK,
                argument_roles_to_fillers=[(AGENT, person_0), (THEME, liquid_0)],
                auxiliary_variable_bindings=[(DRINK_CONTAINER_AUX, object_0)],
            )
        ],
    )

    return _phase1_instances(
        "drinking",
        chain(
            *[
                all_possible(
                    drink_liquid, ontology=GAILA_PHASE_1_ONTOLOGY, chooser=_CHOOSER
                )
            ]
        ),
    )


def _make_eat_curriculum():
    object_to_eat = _standard_object("object_0", required_properties=[EDIBLE])
    eater = _standard_object("eater_0", THING, required_properties=[ANIMATE])

    # "Mom eats a cookie"
    eat_object = Phase1SituationTemplate(
        "eat-object",
        salient_object_variables=[object_to_eat, eater],
        actions=[
            Action(
                EAT, argument_roles_to_fillers=[(AGENT, eater), (PATIENT, object_to_eat)]
            )
        ],
    )

    # TODO: "eat it up"
    # https://github.com/isi-vista/adam/issues/267

    return _phase1_instances(
        "eating",
        chain(
            *[
                sampled(
                    eat_object,
                    max_to_sample=25,
                    ontology=GAILA_PHASE_1_ONTOLOGY,
                    chooser=_CHOOSER,
                )
            ]
        ),
    )


def _make_sit_curriculum():
    sitter = object_variable("sitter_0", THING, required_properties=[ANIMATE])
    sit_surface = object_variable(
        "surface", THING, required_properties=[CAN_HAVE_THINGS_RESTING_ON_THEM]
    )
    seat = object_variable(
        "sitting-surface", INANIMATE_OBJECT, required_properties=[CAN_BE_SAT_ON_BY_PEOPLE]
    )

    def _make_templates() -> Iterable[Phase1SituationTemplate]:
        # we need two groups of templates because in general something can sit on
        # anything bigger than itself which has a surface,
        # but people also sit in chairs, etc., which are smaller than them.
        sittee_to_contraints = (
            (  # type: ignore
                "-on-big-thing",
                sit_surface,
                [bigger_than(sit_surface, sitter)],
            ),
            ("-on-seat", seat, []),
        )

        syntax_hints_options = (
            ("default", []),  # type: ignore
            ("adverbial-mod", [USE_ADVERBIAL_PATH_MODIFIER]),
        )

        for (name, sittee, constraints) in sittee_to_contraints:
            for (syntax_name, syntax_hints) in syntax_hints_options:
                yield Phase1SituationTemplate(
                    f"sit-intransitive-{name}-{syntax_name}",
                    salient_object_variables=[sitter],
                    actions=[
                        Action(
                            SIT,
                            argument_roles_to_fillers=[(AGENT, sitter)],
                            auxiliary_variable_bindings=[
                                (
                                    SIT_GOAL,
                                    Region(
                                        sittee,
                                        direction=GRAVITATIONAL_UP,
                                        distance=EXTERIOR_BUT_IN_CONTACT,
                                    ),
                                ),
                                (SIT_THING_SAT_ON, sittee),
                            ],
                        )
                    ],
                    constraining_relations=constraints,
                    syntax_hints=syntax_hints,
                )

                yield Phase1SituationTemplate(
                    f"sit-transitive-{name}-{syntax_name}",
                    salient_object_variables=[sitter, sittee],
                    actions=[
                        Action(
                            SIT,
                            argument_roles_to_fillers=[
                                (AGENT, sitter),
                                (
                                    GOAL,
                                    Region(
                                        sittee,
                                        direction=GRAVITATIONAL_UP,
                                        distance=EXTERIOR_BUT_IN_CONTACT,
                                    ),
                                ),
                            ],
                            auxiliary_variable_bindings=[(SIT_THING_SAT_ON, sittee)],
                        )
                    ],
                    constraining_relations=constraints,
                    syntax_hints=syntax_hints,
                )

    return _phase1_instances(
        "sitting",
        chain(
            *[
                all_possible(
                    situation_templates, chooser=_CHOOSER, ontology=GAILA_PHASE_1_ONTOLOGY
                )
                for situation_templates in _make_templates()
            ]
        ),
    )


def _make_take_curriculum():
    taker = object_variable("taker_0", required_properties=[ANIMATE])
    object_taken = _standard_object("object_taken_0", required_properties=[INANIMATE])

    # X puts Y on Z
    take_template = Phase1SituationTemplate(
        "take",
        salient_object_variables=[taker, object_taken],
        actions=[
            Action(
                TAKE, argument_roles_to_fillers=[(AGENT, taker), (THEME, object_taken)]
            )
        ],
        constraining_relations=[Relation(BIGGER_THAN, taker, object_taken)],
    )

    return _phase1_instances(
        "taking",
        chain(
            *[
                sampled(
                    take_template,
                    max_to_sample=25,
                    chooser=_CHOOSER,
                    ontology=GAILA_PHASE_1_ONTOLOGY,
                )
            ]
        ),
    )


def _make_move_curriculum():
    self_mover_0 = object_variable(
        "self-mover_0", THING, required_properties=[SELF_MOVING]
    )

    other_mover_0 = object_variable("mover_0", THING, required_properties=[ANIMATE])
    movee_0 = _standard_object("movee_0", THING, required_properties=[INANIMATE])
    move_goal_reference = _standard_object(
        "move-goal-reference", THING, required_properties=[INANIMATE]
    )

    # since we lack other prepositions at the moment,
    # all movement has the goal of being near an arbitrary inanimate object
    aux_variable_bindings = [(MOVE_GOAL, Region(move_goal_reference, distance=PROXIMAL))]

    # bare move (e.g. "a box moves") is about half of uses in child speed
    bare_move_template = Phase1SituationTemplate(
        "bare-move",
        salient_object_variables=[self_mover_0],
        actions=[
            Action(
                MOVE,
                argument_roles_to_fillers=[(AGENT, self_mover_0)],
                auxiliary_variable_bindings=aux_variable_bindings,
            )
        ],
    )

    transitive_move_template = Phase1SituationTemplate(
        "transitive-move",
        salient_object_variables=[other_mover_0, movee_0],
        actions=[
            Action(
                MOVE,
                argument_roles_to_fillers=[(AGENT, other_mover_0), (THEME, movee_0)],
                during=DuringAction(continuously=[contacts(other_mover_0, movee_0)]),
                auxiliary_variable_bindings=aux_variable_bindings,
            )
        ],
        constraining_relations=[bigger_than(other_mover_0, movee_0)],
    )

    # TODO: version with explicit goal

    return _phase1_instances(
        "move",
        chain(
            *[
                sampled(
                    situation,
                    max_to_sample=25,
                    chooser=_CHOOSER,
                    ontology=GAILA_PHASE_1_ONTOLOGY,
                )
                for situation in (bare_move_template, transitive_move_template)
            ]
        ),
    )


def _make_spin_curriculum():
    self_turner = object_variable("self-spinner_0", THING, required_properties=[ANIMATE])

    other_spinner = object_variable("spinner_0", THING, required_properties=[ANIMATE])
    spinee = _standard_object("spinee_0", THING, required_properties=[INANIMATE])

    bare_spin_template = Phase1SituationTemplate(
        "bare-spin",
        salient_object_variables=[self_turner],
        actions=[Action(SPIN, argument_roles_to_fillers=[(AGENT, self_turner)])],
    )

    transitive_spin_template = Phase1SituationTemplate(
        "transitive-spin",
        salient_object_variables=[other_spinner, spinee],
        actions=[
            Action(
                SPIN, argument_roles_to_fillers=[(AGENT, other_spinner), (THEME, spinee)]
            )
        ],
        constraining_relations=[bigger_than(other_spinner, spinee)],
    )

    return _phase1_instances(
        "spin",
        chain(
            *[
                sampled(
                    situation,
                    max_to_sample=25,
                    chooser=_CHOOSER,
                    ontology=GAILA_PHASE_1_ONTOLOGY,
                )
                for situation in (bare_spin_template, transitive_spin_template)
            ]
        ),
    )


def _make_go_curriculum():
    goer = object_variable("goer", THING, required_properties=[ANIMATE])
    goal_reference = object_variable("go-goal", THING, required_properties=[HOLLOW])

    bare_go = Phase1SituationTemplate(
        "bare-go",
        salient_object_variables=[goer],
        actions=[
            Action(
                GO,
                argument_roles_to_fillers=[(AGENT, goer)],
                auxiliary_variable_bindings=[
                    (_GO_GOAL, Region(goal_reference, distance=PROXIMAL))
                ],
            )
        ],
    )

    go_in = Phase1SituationTemplate(
        "go-in",
        salient_object_variables=[goer, goal_reference],
        actions=[
            Action(
                GO,
                argument_roles_to_fillers=[
                    (AGENT, goer),
                    (GOAL, Region(goal_reference, distance=INTERIOR)),
                ],
            )
        ],
        constraining_relations=[bigger_than(goal_reference, goer)],
    )

    go_under = Phase1SituationTemplate(
        "go-under",
        salient_object_variables=[goer, goal_reference],
        actions=[
            Action(
                GO,
                argument_roles_to_fillers=[
                    (AGENT, goer),
                    (
                        GOAL,
                        Region(
                            goal_reference,
                            distance=PROXIMAL,
                            direction=GRAVITATIONAL_DOWN,
                        ),
                    ),
                ],
            )
        ],
        constraining_relations=[bigger_than(goal_reference, goer)],
    )

    return _phase1_instances(
        "go",
        chain(
            *[
                sampled(
                    situation,
                    max_to_sample=25,
                    chooser=_CHOOSER,
                    ontology=GAILA_PHASE_1_ONTOLOGY,
                )
                for situation in (bare_go, go_in, go_under)
            ]
        ),
    )


def _make_push_curriculum():
    pusher = object_variable("pusher", THING, required_properties=[ANIMATE])
    pushee = _standard_object("pushee", INANIMATE_OBJECT)
    push_surface = _standard_object(
        "push_surface", THING, required_properties=[CAN_HAVE_THINGS_RESTING_ON_THEM]
    )
    push_goal_reference = _standard_object("push_goal", INANIMATE_OBJECT)

    # push with implicit goal
    aux_bindings = [
        (PUSH_SURFACE_AUX, push_surface),
        (PUSH_GOAL, Region(push_goal_reference, distance=PROXIMAL)),
    ]

    # this shouldn't need to be expressed explicitly;
    # we should be able to derive it from the action description
    # https://github.com/isi-vista/adam/issues/239
    during = DuringAction(continuously=[on(pushee, push_surface)])
    push_unexpressed_goal = Phase1SituationTemplate(
        "push-unexpressed-goal",
        salient_object_variables=[pusher, pushee],
        actions=[
            Action(
                PUSH,
                argument_roles_to_fillers=[(AGENT, pusher), (THEME, pushee)],
                auxiliary_variable_bindings=aux_bindings,
                during=during,
            )
        ],
        constraining_relations=[
            bigger_than(push_surface, pusher),
            bigger_than(push_surface, push_goal_reference),
        ],
    )

    # push with implicit goal
    push_unexpressed_goal_expressed_surface = Phase1SituationTemplate(
        "push-unexpressed-goal",
        salient_object_variables=[pusher, pushee, push_surface],
        actions=[
            Action(
                PUSH,
                argument_roles_to_fillers=[(AGENT, pusher), (THEME, pushee)],
                auxiliary_variable_bindings=aux_bindings,
                during=during,
            )
        ],
        constraining_relations=[bigger_than(push_surface, pusher)],
    )

    # push explicit goal
    # push_explicit_goal = Phase1SituationTemplate(
    #     "push-explicit-goal",
    #     salient_object_variables=[pusher, push_surface],
    #     actions=[
    #         Action(
    #             PUSH,
    #             argument_roles_to_fillers=[(AGENT, pusher), (THEME, pushee)],
    #             auxiliary_variable_bindings=[(PUSH_SURFACE_AUX, push_surface)]),
    #     ],
    #     constraining_relations=[bigger_than(push_surface, pusher)],
    # )

    return _phase1_instances(
        "pushing",
        chain(
            *[
                sampled(
                    situation,
                    max_to_sample=25,
                    chooser=_CHOOSER,
                    ontology=GAILA_PHASE_1_ONTOLOGY,
                )
                for situation in (
                    push_unexpressed_goal,
                    push_unexpressed_goal_expressed_surface,
                )
            ]
        ),
    )


def _make_throw_curriculum():
    thrower = object_variable("thrower_0", required_properties=[ANIMATE])
    object_thrown = object_variable(
        "object_0",
        required_properties=[INANIMATE],
        banned_properties=[IS_BODY_PART, LIQUID],
    )
    implicit_goal_reference = object_variable("implicit_throw_goal_object", BOX)

    # Dad throws a cookie on the ground
    throw_on_ground_template = Phase1SituationTemplate(
        "throw-on-ground",
        salient_object_variables=[thrower, object_thrown, _GROUND_OBJECT],
        actions=[
            Action(
                THROW,
                argument_roles_to_fillers=[
                    (AGENT, thrower),
                    (THEME, object_thrown),
                    (
                        GOAL,
                        Region(
                            _GROUND_OBJECT,
                            distance=EXTERIOR_BUT_IN_CONTACT,
                            direction=GRAVITATIONAL_UP,
                        ),
                    ),
                ],
            )
        ],
        constraining_relations=[Relation(BIGGER_THAN, thrower, object_thrown)],
    )

    # A baby throws a truck
    throw_template = Phase1SituationTemplate(
        "throw",
        salient_object_variables=[thrower, object_thrown],
        actions=[
            Action(
                THROW,
                argument_roles_to_fillers=[(AGENT, thrower), (THEME, object_thrown)],
                auxiliary_variable_bindings=[
                    (THROW_GOAL, Region(implicit_goal_reference, distance=PROXIMAL))
                ],
            )
        ],
        constraining_relations=[Relation(BIGGER_THAN, thrower, object_thrown)],
    )

    return _phase1_instances(
        "throwing",
        chain(
            *[
                sampled(
                    throw_on_ground_template,
                    max_to_sample=25,
                    chooser=_CHOOSER,
                    ontology=GAILA_PHASE_1_ONTOLOGY,
                ),
                sampled(
                    throw_template,
                    max_to_sample=25,
                    chooser=_CHOOSER,
                    ontology=GAILA_PHASE_1_ONTOLOGY,
                ),
            ]
        ),
    )


GAILA_PHASE_1_CURRICULUM = [
    EACH_OBJECT_BY_ITSELF_SUB_CURRICULUM,
    OBJECTS_WITH_COLORS_SUB_CURRICULUM,
    MULTIPLE_OF_THE_SAME_OBJECT_SUB_CURRICULUM,
    _OBJECT_ON_GROUND_SUB_CURRICULUM,
    #    PERSON_HAS_OBJECT_SUB_CURRICULUM,
    _ANY_OBJECT_INTRANSITIVES_SUBCURRICULUM,
    _make_fall_curriculum(),
    _make_transfer_of_possession_curriculum(),
    _make_object_on_object_curriculum(),
    _make_object_in_other_object_curriculum(),
    _make_fly_curriculum(),
    _make_roll_curriculum(),
    _make_speaker_addressee_curriculum(),
    _make_jump_curriculum(),
    _make_drink_curriculum(),
    _make_sit_curriculum(),
    _make_put_curriculum(),
    _make_eat_curriculum(),
    _make_take_curriculum(),
    _make_move_curriculum(),
    _make_spin_curriculum(),
    _make_go_curriculum(),
    _make_push_curriculum(),
    _make_throw_curriculum(),
]
"""
One particular instantiation of the curriculum for GAILA Phase 1.
"""<|MERGE_RESOLUTION|>--- conflicted
+++ resolved
@@ -79,10 +79,7 @@
     is_recognized_particular,
     on,
     strictly_above,
-<<<<<<< HEAD
     IS_HUMAN,
-=======
->>>>>>> 10212274
 )
 from adam.ontology.phase1_spatial_relations import (
     AWAY_FROM,
