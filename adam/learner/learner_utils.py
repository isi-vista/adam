--- conflicted
+++ resolved
@@ -52,12 +52,9 @@
     NodePredicate,
     RelationTypeIsPredicate,
     PerceptionGraph,
-<<<<<<< HEAD
     HoldsAtTemporalScopePredicate,
-=======
     DebugCallableType,
     GraphLogger,
->>>>>>> e38c7684
 )
 from adam.semantics import (
     Concept,
