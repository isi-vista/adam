--- conflicted
+++ resolved
@@ -114,15 +114,6 @@
 _CHAIR_SEAT = OntologyNode("chairseat")
 _TABLETOP = OntologyNode("tabletop")
 
-<<<<<<< HEAD
-=======
-# Terms below are internal and can only be accessed as parts of other objects
-_HEAD = OntologyNode("head")
-_ARM = OntologyNode("arm")
-_TORSO = OntologyNode("torso")
-_LEG = OntologyNode("leg")
-_TABLETOP = OntologyNode("tabletop")
->>>>>>> 4ba37f45
 
 # Verbs
 
@@ -279,14 +270,10 @@
 TORSO_SCHEMA = HierarchicalObjectSchema(_TORSO)
 ARM_SCHEMA = HierarchicalObjectSchema(_ARM)
 LEG_SCHEMA = HierarchicalObjectSchema(_LEG)
-<<<<<<< HEAD
 CHAIRBACK_SCHEMA = HierarchicalObjectSchema(_CHAIR_BACK)
 CHAIR_SEAT_SCHEMA = HierarchicalObjectSchema(_CHAIR_SEAT)
 TABLETOP_SCHEMA = HierarchicalObjectSchema(_TABLETOP)
 
-=======
-TABLETOP_SCHEMA = HierarchicalObjectSchema(_TABLETOP)
->>>>>>> 4ba37f45
 
 # schemata describing the hierarchical physical structure of objects
 _PERSON_SCHEMA_HEAD = SubObject(HEAD_SCHEMA)
@@ -322,7 +309,6 @@
     ),
 )
 
-<<<<<<< HEAD
 _CHAIR_SCHMEA_BACK = SubObject(CHAIRBACK_SCHEMA)
 _CHAIR_SCHEMA_LEG_1 = SubObject(LEG_SCHEMA)
 _CHAIR_SCHEMA_LEG_2 = SubObject(LEG_SCHEMA)
@@ -361,8 +347,6 @@
     )
 )
 
-=======
->>>>>>> 4ba37f45
 # schemata describing the hierarchical physical structure of objects
 _TABLE_SCHEMA_LEG_1 = SubObject(LEG_SCHEMA)
 _TABLE_SCHEMA_LEG_2 = SubObject(LEG_SCHEMA)
@@ -398,4 +382,39 @@
     ),
 )
 
+# schemata describing the hierarchical physical structure of objects
+_TABLE_SCHEMA_LEG_1 = SubObject(LEG_SCHEMA)
+_TABLE_SCHEMA_LEG_2 = SubObject(LEG_SCHEMA)
+_TABLE_SCHEMA_LEG_3 = SubObject(LEG_SCHEMA)
+_TABLE_SCHEMA_LEG_4 = SubObject(LEG_SCHEMA)
+_TABLE_SCHEMA_TABLETOP = SubObject(TABLETOP_SCHEMA)
+
+TABLE_SCHEMA = HierarchicalObjectSchema(
+    TABLE,
+    sub_objects=[
+        _TABLE_SCHEMA_LEG_1,
+        _TABLE_SCHEMA_LEG_2,
+        _TABLE_SCHEMA_LEG_3,
+        _TABLE_SCHEMA_LEG_4,
+        _TABLE_SCHEMA_TABLETOP,
+    ],
+    sub_object_relations=sub_object_relations(
+        [
+            # Relationship of tabletop to the legs
+            contacts(_TABLE_SCHEMA_TABLETOP, _TABLE_SCHEMA_LEG_4),
+            contacts(_TABLE_SCHEMA_TABLETOP, _TABLE_SCHEMA_LEG_3),
+            contacts(_TABLE_SCHEMA_TABLETOP, _TABLE_SCHEMA_LEG_2),
+            contacts(_TABLE_SCHEMA_TABLETOP, _TABLE_SCHEMA_LEG_1),
+            above(_TABLE_SCHEMA_TABLETOP, _TABLE_SCHEMA_LEG_4),
+            above(_TABLE_SCHEMA_TABLETOP, _TABLE_SCHEMA_LEG_3),
+            above(_TABLE_SCHEMA_TABLETOP, _TABLE_SCHEMA_LEG_2),
+            above(_TABLE_SCHEMA_TABLETOP, _TABLE_SCHEMA_LEG_1),
+            supports(_TABLE_SCHEMA_LEG_1, _TABLE_SCHEMA_TABLETOP),
+            supports(_TABLE_SCHEMA_LEG_2, _TABLE_SCHEMA_TABLETOP),
+            supports(_TABLE_SCHEMA_LEG_3, _TABLE_SCHEMA_TABLETOP),
+            supports(_TABLE_SCHEMA_LEG_4, _TABLE_SCHEMA_TABLETOP),
+        ]
+    ),
+)
+
 GAILA_PHASE_1_ONTOLOGY = Ontology.from_directed_graph(_ontology_graph)