--- conflicted
+++ resolved
@@ -287,8 +287,9 @@
     person = standard_object(
         "person", PERSON, banned_properties=[IS_SPEAKER, IS_ADDRESSEE]
     )
-    object_ = standard_object("object", required_properties=[PERSON_CAN_HAVE])
+    cup = standard_object("cup", CUP)
     book = standard_object("book", BOOK)
+    ball = standard_object("ball", BALL)
 
     language_generator = phase1_language_generator(language_mode)
 
@@ -298,12 +299,6 @@
             "Has Unit Train",
             language_generator=language_generator,
             situations=sampled(
-<<<<<<< HEAD
-                _x_has_y_template(person, object_),
-                chooser=PHASE1_CHOOSER_FACTORY(),
-                ontology=GAILA_PHASE_1_ONTOLOGY,
-                max_to_sample=10,
-=======
                 _x_has_y_template(person, cup),
                 chooser=PHASE1_CHOOSER_FACTORY(),
                 ontology=GAILA_PHASE_1_ONTOLOGY,
@@ -322,7 +317,6 @@
                 ontology=GAILA_PHASE_1_ONTOLOGY,
                 max_to_sample=1,
                 block_multiple_of_the_same_type=True,
->>>>>>> e38c7684
             ),
         ).instances()
     )
@@ -330,7 +324,7 @@
     has_test_curriculum = phase1_instances(
         "Has Unit Test",
         situations=sampled(
-            _x_has_y_template(person, book),
+            _x_has_y_template(person, ball),
             chooser=PHASE1_CHOOSER_FACTORY(),
             ontology=GAILA_PHASE_1_ONTOLOGY,
             max_to_sample=1,
